--- conflicted
+++ resolved
@@ -380,7 +380,6 @@
 //==============================================================================
 void Viewer::removeWorldNode(WorldNode* oldWorldNode)
 {
-<<<<<<< HEAD
   auto it = std::find_if(
       mWorldNodes.begin(),
       mWorldNodes.end(),
@@ -389,10 +388,6 @@
         return pair.first == oldWorldNode;
       });
   if(it == mWorldNodes.end())
-=======
-  auto it = mWorldNodes.find(_oldWorldNode);
-  if (it == mWorldNodes.end())
->>>>>>> 51bb06e8
     return;
 
   mRootGroup->removeChild(it->first);
@@ -415,23 +410,13 @@
 WorldNode* Viewer::getWorldNode(
     std::shared_ptr<dart::simulation::World> world) const
 {
-<<<<<<< HEAD
   auto it = mWorldNodes.begin();
   auto end = mWorldNodes.end();
-=======
-  auto it = mWorldNodes.cbegin();
-  auto end = mWorldNodes.cend();
->>>>>>> 51bb06e8
   WorldNode* node = nullptr;
   for (; it != end; ++it)
   {
-<<<<<<< HEAD
     WorldNode* checkNode = it->first.get();
     if(checkNode->getWorld() == world)
-=======
-    WorldNode* checkNode = it->first;
-    if (checkNode->getWorld() == _world)
->>>>>>> 51bb06e8
     {
       node = checkNode;
       break;
@@ -553,7 +538,6 @@
 //==============================================================================
 void Viewer::setWorldNodeActive(WorldNode* node, bool active)
 {
-<<<<<<< HEAD
   auto it = std::find_if(
       mWorldNodes.begin(),
       mWorldNodes.end(),
@@ -562,10 +546,6 @@
         return pair.first == node;
       });
   if(it == mWorldNodes.end())
-=======
-  auto it = mWorldNodes.find(_node);
-  if (it == mWorldNodes.end())
->>>>>>> 51bb06e8
     return;
 
   it->second = active;
