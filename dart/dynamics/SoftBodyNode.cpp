/*
 * Copyright (c) 2013-2015, Georgia Tech Research Corporation
 * All rights reserved.
 *
 * Author(s): Jeongseok Lee <jslee02@gmail.com>
 *
 * Georgia Tech Graphics Lab and Humanoid Robotics Lab
 *
 * Directed by Prof. C. Karen Liu and Prof. Mike Stilman
 * <karenliu@cc.gatech.edu> <mstilman@cc.gatech.edu>
 *
 * This file is provided under the following "BSD-style" License:
 *   Redistribution and use in source and binary forms, with or
 *   without modification, are permitted provided that the following
 *   conditions are met:
 *   * Redistributions of source code must retain the above copyright
 *     notice, this list of conditions and the following disclaimer.
 *   * Redistributions in binary form must reproduce the above
 *     copyright notice, this list of conditions and the following
 *     disclaimer in the documentation and/or other materials provided
 *     with the distribution.
 *   THIS SOFTWARE IS PROVIDED BY THE COPYRIGHT HOLDERS AND
 *   CONTRIBUTORS "AS IS" AND ANY EXPRESS OR IMPLIED WARRANTIES,
 *   INCLUDING, BUT NOT LIMITED TO, THE IMPLIED WARRANTIES OF
 *   MERCHANTABILITY AND FITNESS FOR A PARTICULAR PURPOSE ARE
 *   DISCLAIMED. IN NO EVENT SHALL THE COPYRIGHT HOLDER OR
 *   CONTRIBUTORS BE LIABLE FOR ANY DIRECT, INDIRECT, INCIDENTAL,
 *   SPECIAL, EXEMPLARY, OR CONSEQUENTIAL DAMAGES (INCLUDING, BUT NOT
 *   LIMITED TO, PROCUREMENT OF SUBSTITUTE GOODS OR SERVICES; LOSS OF
 *   USE, DATA, OR PROFITS; OR BUSINESS INTERRUPTION) HOWEVER CAUSED
 *   AND ON ANY THEORY OF LIABILITY, WHETHER IN CONTRACT, STRICT
 *   LIABILITY, OR TORT (INCLUDING NEGLIGENCE OR OTHERWISE) ARISING IN
 *   ANY WAY OUT OF THE USE OF THIS SOFTWARE, EVEN IF ADVISED OF THE
 *   POSSIBILITY OF SUCH DAMAGE.
 */

#include "dart/dynamics/SoftBodyNode.h"

#include <map>
#include <string>
#include <vector>

#include "dart/common/Console.h"
#include "dart/math/Helpers.h"
#include "dart/dynamics/Joint.h"
#include "dart/dynamics/Shape.h"
#include "dart/dynamics/Skeleton.h"
#include "dart/dynamics/PointMass.h"
#include "dart/dynamics/SoftMeshShape.h"

namespace dart {
namespace dynamics {

namespace detail {

//==============================================================================
SoftBodyNodeUniqueProperties::SoftBodyNodeUniqueProperties(
    double _Kv, double _Ke, double _DampCoeff,
    const std::vector<PointMass::Properties>& _points,
    const std::vector<Eigen::Vector3i>& _faces)
  : mKv(_Kv),
    mKe(_Ke),
    mDampCoeff(_DampCoeff),
    mPointProps(_points),
    mFaces(_faces)
{
  // Do nothing
}

//==============================================================================
void SoftBodyNodeUniqueProperties::addPointMass(
    const PointMass::Properties& _properties)
{
  mPointProps.push_back(_properties);
}

//==============================================================================
bool SoftBodyNodeUniqueProperties::connectPointMasses(size_t i1, size_t i2)
{
  if(i1 >= mPointProps.size() || i2 >= mPointProps.size())
  {
    if(mPointProps.size() == 0)
      dtwarn << "[SoftBodyNode::Properties::addConnection] Attempting to "
             << "add a connection between indices " << i1 << " and " << i2
             << ", but there are currently no entries in mPointProps!\n";
    else
      dtwarn << "[SoftBodyNode::Properties::addConnection] Attempting to "
             << "add a connection between indices " << i1 << " and " << i2
             << ", but the entries in mPointProps only go up to "
             << mPointProps.size()-1 << "!\n";
    return false;
  }

  mPointProps[i1].mConnectedPointMassIndices.push_back(i2);
  mPointProps[i2].mConnectedPointMassIndices.push_back(i1);

  return true;
}

//==============================================================================
void SoftBodyNodeUniqueProperties::addFace(const Eigen::Vector3i& _newFace)
{
  assert(_newFace[0] != _newFace[1]);
  assert(_newFace[1] != _newFace[2]);
  assert(_newFace[2] != _newFace[0]);
  assert(0 <= _newFace[0] && static_cast<size_t>(_newFace[0]) < mPointProps.size());
  assert(0 <= _newFace[1] && static_cast<size_t>(_newFace[1]) < mPointProps.size());
  assert(0 <= _newFace[2] && static_cast<size_t>(_newFace[2]) < mPointProps.size());
  mFaces.push_back(_newFace);
}

//==============================================================================
SoftBodyNodeProperties::SoftBodyNodeProperties(
    const BodyNode::Properties& _bodyProperties,
    const SoftBodyNodeUniqueProperties& _softProperties)
  : BodyNode::Properties(_bodyProperties),
    SoftBodyNodeUniqueProperties(_softProperties)
{
  // Do nothing
}

} // namespace detail

//==============================================================================
SoftBodyNode::~SoftBodyNode()
{
  for (size_t i = 0; i < mPointMasses.size(); ++i)
    delete mPointMasses[i];

  delete mNotifier;
}

//==============================================================================
void SoftBodyNode::setProperties(const Properties& _properties)
{
  BodyNode::setProperties(
        static_cast<const BodyNode::Properties&>(_properties));

  setProperties(static_cast<const UniqueProperties&>(_properties));
}

//==============================================================================
void SoftBodyNode::setProperties(const UniqueProperties& _properties)
{
  setAspectProperties(_properties);
}

//==============================================================================
void SoftBodyNode::setAspectState(const AspectState& state)
{
  if(mAspectState.mPointStates == state.mPointStates)
    return;

  mAspectState = state;
  mNotifier->notifyTransformUpdate();
}

//==============================================================================
void SoftBodyNode::setAspectProperties(const AspectProperties& properties)
{
  setVertexSpringStiffness(properties.mKv);
  setEdgeSpringStiffness(properties.mKe);
  setDampingCoefficient(properties.mDampCoeff);

  if(properties.mPointProps != mAspectProperties.mPointProps
     || properties.mFaces != mAspectProperties.mFaces)
  {
    mAspectProperties.mPointProps = properties.mPointProps;
    mAspectProperties.mFaces = properties.mFaces;
    configurePointMasses(mSoftShapeNode.lock());
  }
}

//==============================================================================
SoftBodyNode::Properties SoftBodyNode::getSoftBodyNodeProperties() const
{
  return Properties(getBodyNodeProperties(), mAspectProperties);
}

//==============================================================================
void SoftBodyNode::copy(const SoftBodyNode& _otherSoftBodyNode)
{
  if(this == &_otherSoftBodyNode)
    return;

  setProperties(_otherSoftBodyNode.getSoftBodyNodeProperties());
}

//==============================================================================
void SoftBodyNode::copy(const SoftBodyNode* _otherSoftBodyNode)
{
  if(nullptr == _otherSoftBodyNode)
    return;

  copy(*_otherSoftBodyNode);
}

//==============================================================================
SoftBodyNode& SoftBodyNode::operator=(const SoftBodyNode& _otherSoftBodyNode)
{
  copy(_otherSoftBodyNode);
  return *this;
}

//==============================================================================
size_t SoftBodyNode::getNumPointMasses() const
{
  return mPointMasses.size();
}

//==============================================================================
PointMass* SoftBodyNode::getPointMass(size_t _idx)
{
  assert(_idx < mPointMasses.size());
  if(_idx < mPointMasses.size())
    return mPointMasses[_idx];

  return nullptr;
}

//==============================================================================
const PointMass* SoftBodyNode::getPointMass(size_t _idx) const
{
  return const_cast<SoftBodyNode*>(this)->getPointMass(_idx);
}

//==============================================================================
const std::vector<PointMass*>& SoftBodyNode::getPointMasses() const
{
  return mPointMasses;
}

//==============================================================================
SoftBodyNode::SoftBodyNode(BodyNode* _parentBodyNode,
                           Joint* _parentJoint,
                           const Properties& _properties)
  : Entity(Frame::World(), false),
    Frame(Frame::World()),
    Base(std::make_tuple(_parentBodyNode, _parentJoint, _properties)),
    mSoftShapeNode(nullptr)
{
  createSoftBodyAspect();
  mNotifier = new PointMassNotifier(this, getName()+"_PointMassNotifier");
  ShapeNode* softNode = createShapeNodeWith<
      VisualAspect, CollisionAspect, DynamicsAspect>(
        std::make_shared<SoftMeshShape>(this), getName()+"_SoftMeshShape");
  mSoftShapeNode = softNode;

  // Dev's Note: We do this workaround (instead of just using setProperties(~))
  // because mSoftShapeNode cannot be used until init(SkeletonPtr) has been
  // called on this BodyNode, but that happens after construction is finished.
  mAspectProperties = _properties;
  configurePointMasses(softNode);
  mNotifier->notifyTransformUpdate();
}

//==============================================================================
BodyNode* SoftBodyNode::clone(BodyNode* _parentBodyNode,
                              Joint* _parentJoint, bool cloneNodes) const
{
  SoftBodyNode* clonedBn = new SoftBodyNode(
        _parentBodyNode, _parentJoint, getSoftBodyNodeProperties());

  clonedBn->matchAspects(this);

  if(cloneNodes)
    clonedBn->matchNodes(this);

  return clonedBn;
}

//==============================================================================
void SoftBodyNode::configurePointMasses(ShapeNode* softNode)
{
  const UniqueProperties& softProperties = mAspectProperties;

  size_t newCount = softProperties.mPointProps.size();
  size_t oldCount = mPointMasses.size();

  if(newCount == oldCount)
    return;

  // Adjust the number of PointMass objects since that has changed
  if(newCount < oldCount)
  {
    for(size_t i = newCount; i < oldCount; ++i)
      delete mPointMasses[i];
    mPointMasses.resize(newCount);
  }
  else if(oldCount < newCount)
  {
    mPointMasses.resize(newCount);
    for(size_t i = oldCount; i < newCount; ++i)
    {
      mPointMasses[i] = new PointMass(this);
      mPointMasses[i]->mIndex = i;
      mPointMasses[i]->init();
    }
  }

  // Resize the number of States in the Aspect
  mAspectState.mPointStates.resize(
        softProperties.mPointProps.size(), PointMass::State());

  // Access the SoftMeshShape and reallocate its meshes
  if(softNode)
  {
    std::shared_ptr<SoftMeshShape> softShape =
        std::dynamic_pointer_cast<SoftMeshShape>(softNode->getShape());

    if(softShape)
      softShape->_buildMesh();
  }
  else
  {
    dtwarn << "[SoftBodyNode::configurePointMasses] The ShapeNode containing "
           << "the SoftMeshShape for the SoftBodyNode named [" << getName()
           << "] (" << this << ") has been removed. The soft body features for "
           << "this SoftBodyNode cannot be used unless you recreate the "
           << "SoftMeshShape.\n";

    std::cout << "ShapeNodes: " << std::endl;
    for(size_t i=0; i < getNumShapeNodes(); ++i)
    {
      std::cout << "- " << i << ") " << getShapeNode(i)->getName() << std::endl;
    }
  }

  incrementVersion();
  mNotifier->notifyTransformUpdate();
}

//==============================================================================
void SoftBodyNode::init(const SkeletonPtr& _skeleton)
{
  BodyNode::init(_skeleton);

  for (size_t i = 0; i < mPointMasses.size(); ++i)
    mPointMasses[i]->init();

//  //----------------------------------------------------------------------------
//  // Visualization shape
//  //----------------------------------------------------------------------------
//  assert(mSoftVisualShape == nullptr);
//  mSoftVisualShape = new SoftMeshShape(this);
//  BodyNode::addVisualizationShape(mSoftVisualShape);

//  //----------------------------------------------------------------------------
//  // Collision shape
//  //----------------------------------------------------------------------------
//  assert(mSoftCollShape == nullptr);
//  mSoftCollShape = new SoftMeshShape(this);
//  BodyNode::addCollisionShape(mSoftCollShape);
}

//==============================================================================
//void SoftBodyNode::aggregateGenCoords(std::vector<GenCoord*>* _genCoords)
//{
//  BodyNode::aggregateGenCoords(_genCoords);
//  aggregatePointMassGenCoords(_genCoords);
//}

//==============================================================================
//void SoftBodyNode::aggregatePointMassGenCoords(
//    std::vector<GenCoord*>* _genCoords)
//{
//  for (size_t i = 0; i < getNumPointMasses(); ++i)
//  {
//    PointMass* pointMass = getPointMass(i);
//    for (int j = 0; j < pointMass->getNumDofs(); ++j)
//    {
//      GenCoord* genCoord = pointMass->getGenCoord(j);
//      genCoord->setSkeletonIndex(_genCoords->size());
//      _genCoords->push_back(genCoord);
//    }
//  }
//}

//==============================================================================
PointMassNotifier* SoftBodyNode::getNotifier()
{
  return mNotifier;
}

//==============================================================================
const PointMassNotifier* SoftBodyNode::getNotifier() const
{
  return mNotifier;
}

//==============================================================================
double SoftBodyNode::getMass() const
{
  double totalMass = BodyNode::getMass();

  for (size_t i = 0; i < mPointMasses.size(); ++i)
    totalMass += mPointMasses.at(i)->getMass();

  return totalMass;
}

//==============================================================================
void SoftBodyNode::setVertexSpringStiffness(double _kv)
{
  assert(0.0 <= _kv);

  if(_kv == mAspectProperties.mKv)
    return;

  mAspectProperties.mKv = _kv;
  incrementVersion();
}

//==============================================================================
double SoftBodyNode::getVertexSpringStiffness() const
{
  return mAspectProperties.mKv;
}

//==============================================================================
void SoftBodyNode::setEdgeSpringStiffness(double _ke)
{
  assert(0.0 <= _ke);

  if(_ke == mAspectProperties.mKe)
    return;

  mAspectProperties.mKe = _ke;
  incrementVersion();
}

//==============================================================================
double SoftBodyNode::getEdgeSpringStiffness() const
{
  return mAspectProperties.mKe;
}

//==============================================================================
void SoftBodyNode::setDampingCoefficient(double _damp)
{
  assert(_damp >= 0.0);

  if(_damp == mAspectProperties.mDampCoeff)
    return;

  mAspectProperties.mDampCoeff = _damp;
  incrementVersion();
}

//==============================================================================
double SoftBodyNode::getDampingCoefficient() const
{
  return mAspectProperties.mDampCoeff;
}

//==============================================================================
void SoftBodyNode::removeAllPointMasses()
{
  mPointMasses.clear();
  mAspectProperties.mPointProps.clear();
  mAspectProperties.mFaces.clear();
  configurePointMasses(mSoftShapeNode.lock());
}

//==============================================================================
PointMass* SoftBodyNode::addPointMass(const PointMass::Properties& _properties)
{
  mPointMasses.push_back(new PointMass(this));
  mPointMasses.back()->mIndex = mPointMasses.size()-1;
  mAspectProperties.mPointProps.push_back(_properties);
  configurePointMasses(mSoftShapeNode.lock());

  return mPointMasses.back();
}

//==============================================================================
void SoftBodyNode::connectPointMasses(size_t _idx1, size_t _idx2)
{
  assert(_idx1 != _idx2);
  assert(_idx1 < mPointMasses.size());
  assert(_idx2 < mPointMasses.size());
  mPointMasses[_idx1]->addConnectedPointMass(mPointMasses[_idx2]);
  mPointMasses[_idx2]->addConnectedPointMass(mPointMasses[_idx1]);
  // Version incremented in addConnectedPointMass
}

//==============================================================================
void SoftBodyNode::addFace(const Eigen::Vector3i& _face)
{
  mAspectProperties.addFace(_face);
  configurePointMasses(mSoftShapeNode.lock());
}

//==============================================================================
const Eigen::Vector3i& SoftBodyNode::getFace(size_t _idx) const
{
  assert(_idx < mAspectProperties.mFaces.size());
  return mAspectProperties.mFaces[_idx];
}

//==============================================================================
size_t SoftBodyNode::getNumFaces() const
{
  return mAspectProperties.mFaces.size();
}

//==============================================================================
void SoftBodyNode::clearConstraintImpulse()
{
  BodyNode::clearConstraintImpulse();

  for (size_t i = 0; i < mPointMasses.size(); ++i)
    mPointMasses.at(i)->clearConstraintImpulse();
}

//==============================================================================
void SoftBodyNode::checkArticulatedInertiaUpdate() const
{
  ConstSkeletonPtr skel = getSkeleton();
  if(skel && skel->mTreeCache[mTreeIndex].mDirty.mArticulatedInertia)
    skel->updateArticulatedInertia(mTreeIndex);
}

//==============================================================================
void SoftBodyNode::updateTransform()
{
  BodyNode::updateTransform();

  for (size_t i = 0; i < mPointMasses.size(); ++i)
    mPointMasses.at(i)->updateTransform();

  mNotifier->clearTransformNotice();
}

//==============================================================================
void SoftBodyNode::updateVelocity()
{
  BodyNode::updateVelocity();

  for (size_t i = 0; i < mPointMasses.size(); ++i)
    mPointMasses.at(i)->updateVelocity();

  mNotifier->clearVelocityNotice();
}

//==============================================================================
void SoftBodyNode::updatePartialAcceleration() const
{
  BodyNode::updatePartialAcceleration();

  for (size_t i = 0; i < mPointMasses.size(); ++i)
    mPointMasses.at(i)->updatePartialAcceleration();

  mNotifier->clearPartialAccelerationNotice();
}

//==============================================================================
void SoftBodyNode::updateAccelerationID()
{
  BodyNode::updateAccelerationID();

  for (size_t i = 0; i < mPointMasses.size(); ++i)
    mPointMasses.at(i)->updateAccelerationID();

  mNotifier->clearAccelerationNotice();
}

//==============================================================================
void SoftBodyNode::updateTransmittedForceID(const Eigen::Vector3d& _gravity,
                                            bool _withExternalForces)
{
  const Eigen::Matrix6d& mI =
      BodyNode::mAspectProperties.mInertia.getSpatialTensor();
  for (auto& pointMass : mPointMasses)
    pointMass->updateTransmittedForceID(_gravity, _withExternalForces);

  // Gravity force
  if (BodyNode::mAspectProperties.mGravityMode == true)
    mFgravity.noalias() = mI * math::AdInvRLinear(getWorldTransform(),_gravity);
  else
    mFgravity.setZero();

  // Inertial force
  mF.noalias() = mI * getSpatialAcceleration();

  // External force
  if (_withExternalForces)
    mF -= BodyNode::mAspectState.mFext;

  // Verification
  assert(!math::isNan(mF));

  // Gravity force
  mF -= mFgravity;

  // Coriolis force
  const Eigen::Vector6d& V = getSpatialVelocity();
  mF -= math::dad(V, mI * V);

  //
  for (const auto& childBodyNode : mChildBodyNodes)
  {
    Joint* childJoint = childBodyNode->getParentJoint();
    assert(childJoint != nullptr);

    mF += math::dAdInvT(childJoint->getLocalTransform(),
                        childBodyNode->getBodyForce());
  }
  for (auto& pointMass : mPointMasses)
  {
    mF.head<3>() += pointMass->getLocalPosition().cross(pointMass->mF);
    mF.tail<3>() += pointMass->mF;
  }

  // Verification
  assert(!math::isNan(mF));
}

//==============================================================================
void SoftBodyNode::updateJointForceID(double _timeStep,
                                      bool _withDampingForces,
                                      bool _withSpringForces)
{
  for (size_t i = 0; i < mPointMasses.size(); ++i)
    mPointMasses.at(i)->updateJointForceID(_timeStep,
                                           _withDampingForces,
                                           _withSpringForces);

  BodyNode::updateJointForceID(_timeStep,
                               _withDampingForces,
                               _withSpringForces);
}

//==============================================================================
void SoftBodyNode::updateJointForceFD(double _timeStep,
                                      bool _withDampingForces,
                                      bool _withSpringForces)
{
  BodyNode::updateJointForceFD(_timeStep,
                               _withDampingForces,
                               _withSpringForces);
}

//==============================================================================
void SoftBodyNode::updateJointImpulseFD()
{
  BodyNode::updateJointImpulseFD();
}

//==============================================================================
void SoftBodyNode::updateArtInertia(double _timeStep) const
{
  const Eigen::Matrix6d& mI =
      BodyNode::mAspectProperties.mInertia.getSpatialTensor();
  for (auto& pointMass : mPointMasses)
    pointMass->updateArtInertiaFD(_timeStep);

  assert(mParentJoint != nullptr);

  // Set spatial inertia to the articulated body inertia
  mArtInertia = mI;
  mArtInertiaImplicit = mI;

  // and add child articulated body inertia
  for (const auto& child : mChildBodyNodes)
  {
    Joint* childJoint = child->getParentJoint();

    childJoint->addChildArtInertiaTo(mArtInertia, child->mArtInertia);
    childJoint->addChildArtInertiaImplicitTo(mArtInertiaImplicit,
                                             child->mArtInertiaImplicit);
  }

  //
  for (const auto& pointMass : mPointMasses)
  {
    _addPiToArtInertia(pointMass->getLocalPosition(), pointMass->mPi);
    _addPiToArtInertiaImplicit(pointMass->getLocalPosition(),
                               pointMass->mImplicitPi);
  }

  // Verification
  assert(!math::isNan(mArtInertia));
  assert(!math::isNan(mArtInertiaImplicit));

  // Update parent joint's inverse of projected articulated body inertia
  mParentJoint->updateInvProjArtInertia(mArtInertia);
  mParentJoint->updateInvProjArtInertiaImplicit(mArtInertiaImplicit, _timeStep);

  // Verification
  assert(!math::isNan(mArtInertia));
  assert(!math::isNan(mArtInertiaImplicit));
}

//==============================================================================
void SoftBodyNode::updateBiasForce(const Eigen::Vector3d& _gravity,
                                   double _timeStep)
{
  const Eigen::Matrix6d& mI =
      BodyNode::mAspectProperties.mInertia.getSpatialTensor();
  for (auto& pointMass : mPointMasses)
    pointMass->updateBiasForceFD(_timeStep, _gravity);

  // Gravity force
  if (BodyNode::mAspectProperties.mGravityMode == true)
    mFgravity.noalias() = mI * math::AdInvRLinear(getWorldTransform(),_gravity);
  else
    mFgravity.setZero();

  // Set bias force
  const Eigen::Vector6d& V = getSpatialVelocity();
  mBiasForce = -math::dad(V, mI * V) - BodyNode::mAspectState.mFext - mFgravity;

  // Verifycation
  assert(!math::isNan(mBiasForce));

  // And add child bias force
  for (const auto& childBodyNode : mChildBodyNodes)
  {
    Joint* childJoint = childBodyNode->getParentJoint();

    childJoint->addChildBiasForceTo(mBiasForce,
                                childBodyNode->getArticulatedInertiaImplicit(),
                                childBodyNode->mBiasForce,
                                childBodyNode->getPartialAcceleration());
  }

  //
  for (const auto& pointMass : mPointMasses)
  {
    mBiasForce.head<3>() += pointMass->getLocalPosition().cross(pointMass->mBeta);
    mBiasForce.tail<3>() += pointMass->mBeta;
  }

  // Verifycation
  assert(!math::isNan(mBiasForce));

  // Update parent joint's total force with implicit joint damping and spring
  // forces
  mParentJoint->updateTotalForce( getArticulatedInertiaImplicit()
                                  * getPartialAcceleration() + mBiasForce,
                                  _timeStep );
}

//==============================================================================
void SoftBodyNode::updateAccelerationFD()
{
  BodyNode::updateAccelerationFD();

  for (auto& pointMass : mPointMasses)
    pointMass->updateAccelerationFD();

  mNotifier->clearAccelerationNotice();
}

//==============================================================================
void SoftBodyNode::updateTransmittedForceFD()
{
  BodyNode::updateTransmittedForceFD();

  for (auto& pointMass : mPointMasses)
    pointMass->updateTransmittedForce();
}

//==============================================================================
void SoftBodyNode::updateBiasImpulse()
{
  for (auto& pointMass : mPointMasses)
    pointMass->updateBiasImpulseFD();

  // Update impulsive bias force
  mBiasImpulse = -mConstraintImpulse;

  // And add child bias impulse
  for (auto& childBodyNode : mChildBodyNodes)
  {
    Joint* childJoint = childBodyNode->getParentJoint();

    childJoint->addChildBiasImpulseTo(mBiasImpulse,
                                      childBodyNode->getArticulatedInertia(),
                                      childBodyNode->mBiasImpulse);
  }

  for (auto& pointMass : mPointMasses)
  {
    mBiasImpulse.head<3>() += pointMass->getLocalPosition().cross(pointMass->mImpBeta);
    mBiasImpulse.tail<3>() += pointMass->mImpBeta;
  }

  // Verification
  assert(!math::isNan(mBiasImpulse));

  // Update parent joint's total force
  mParentJoint->updateTotalImpulse(mBiasImpulse);
}

//==============================================================================
void SoftBodyNode::updateVelocityChangeFD()
{
  BodyNode::updateVelocityChangeFD();

  for (auto& pointMass : mPointMasses)
    pointMass->updateVelocityChangeFD();
}

//==============================================================================
void SoftBodyNode::updateTransmittedImpulse()
{
  BodyNode::updateTransmittedImpulse();

  for (auto& pointMass : mPointMasses)
    pointMass->updateTransmittedImpulse();
}

//==============================================================================
void SoftBodyNode::updateConstrainedTerms(double _timeStep)
{
  BodyNode::updateConstrainedTerms(_timeStep);

  for (auto& pointMass : mPointMasses)
    pointMass->updateConstrainedTermsFD(_timeStep);
}

//==============================================================================
void SoftBodyNode::updateMassMatrix()
{
  BodyNode::updateMassMatrix();

//  for (size_t i = 0; i < mPointMasses.size(); ++i)
//    mPointMasses.at(i)->updateMassMatrix();
}

//==============================================================================
void SoftBodyNode::aggregateMassMatrix(Eigen::MatrixXd& _MCol, size_t _col)
{
  BodyNode::aggregateMassMatrix(_MCol, _col);
//  //------------------------ PointMass Part ------------------------------------
//  for (size_t i = 0; i < mPointMasses.size(); ++i)
//    mPointMasses.at(i)->aggregateMassMatrix(_MCol, _col);

//  //----------------------- SoftBodyNode Part ----------------------------------
//  //
//  mM_F.noalias() = mI * mM_dV;

//  // Verification
//  assert(!math::isNan(mM_F));

//  //
//  for (std::vector<BodyNode*>::const_iterator it = mChildBodyNodes.begin();
//       it != mChildBodyNodes.end(); ++it)
//  {
//    mM_F += math::dAdInvT((*it)->getParentJoint()->getLocalTransform(),
//                          (*it)->mM_F);
//  }

//  //
//  for (std::vector<PointMass*>::iterator it = mPointMasses.begin();
//       it != mPointMasses.end(); ++it)
//  {
//    mM_F.head<3>() += (*it)->getLocalPosition().cross((*it)->mM_F);
//    mM_F.tail<3>() += (*it)->mM_F;
//  }

//  // Verification
//  assert(!math::isNan(mM_F));

//  //
//  int dof = mParentJoint->getNumDofs();
//  if (dof > 0)
//  {
//    int iStart = mParentJoint->getIndexInTree(0);
//    _MCol->block(iStart, _col, dof, 1).noalias()
//        = mParentJoint->getLocalJacobian().transpose() * mM_F;
//  }
}

//==============================================================================
void SoftBodyNode::aggregateAugMassMatrix(Eigen::MatrixXd& _MCol, size_t _col,
                                          double _timeStep)
{
  // TODO(JS): Need to be reimplemented

  const Eigen::Matrix6d& mI =
      BodyNode::mAspectProperties.mInertia.getSpatialTensor();
  //------------------------ PointMass Part ------------------------------------
  for (size_t i = 0; i < mPointMasses.size(); ++i)
    mPointMasses.at(i)->aggregateAugMassMatrix(_MCol, _col, _timeStep);

  //----------------------- SoftBodyNode Part ----------------------------------
  mM_F.noalias() = mI * mM_dV;
  assert(!math::isNan(mM_F));

  for (std::vector<BodyNode*>::const_iterator it = mChildBodyNodes.begin();
       it != mChildBodyNodes.end(); ++it)
  {
    mM_F += math::dAdInvT((*it)->getParentJoint()->getLocalTransform(),
                          (*it)->mM_F);
  }
  for (std::vector<PointMass*>::iterator it = mPointMasses.begin();
       it != mPointMasses.end(); ++it)
  {
    mM_F.head<3>() += (*it)->getLocalPosition().cross((*it)->mM_F);
    mM_F.tail<3>() += (*it)->mM_F;
  }
  assert(!math::isNan(mM_F));

  size_t dof = mParentJoint->getNumDofs();
  if (dof > 0)
  {
    Eigen::MatrixXd K = Eigen::MatrixXd::Zero(dof, dof);
    Eigen::MatrixXd D = Eigen::MatrixXd::Zero(dof, dof);
    for (size_t i = 0; i < dof; ++i)
    {
      K(i, i) = mParentJoint->getSpringStiffness(i);
      D(i, i) = mParentJoint->getDampingCoefficient(i);
    }
    int iStart = mParentJoint->getIndexInTree(0);

    // TODO(JS): Not recommended to use Joint::getAccelerations
    _MCol.block(iStart, _col, dof, 1).noalias()
        = mParentJoint->getLocalJacobian().transpose() * mM_F
          + D * (_timeStep * mParentJoint->getAccelerations())
          + K * (_timeStep * _timeStep * mParentJoint->getAccelerations());
  }
}

//==============================================================================
void SoftBodyNode::updateInvMassMatrix()
{
  //------------------------ PointMass Part ------------------------------------
  for (size_t i = 0; i < mPointMasses.size(); ++i)
    mPointMasses.at(i)->updateInvMassMatrix();

  //----------------------- SoftBodyNode Part ----------------------------------
  //
  mInvM_c.setZero();

  //
  for (std::vector<BodyNode*>::const_iterator it = mChildBodyNodes.begin();
       it != mChildBodyNodes.end(); ++it)
  {
    (*it)->getParentJoint()->addChildBiasForceForInvMassMatrix(
          mInvM_c, (*it)->getArticulatedInertia(), (*it)->mInvM_c);
  }

  //
  for (std::vector<PointMass*>::iterator it = mPointMasses.begin();
       it != mPointMasses.end(); ++it)
  {
    mInvM_c.head<3>() += (*it)->getLocalPosition().cross((*it)->mBiasForceForInvMeta);
    mInvM_c.tail<3>() += (*it)->mBiasForceForInvMeta;
  }

  // Verification
  assert(!math::isNan(mInvM_c));

  // Update parent joint's total force for inverse mass matrix
  mParentJoint->updateTotalForceForInvMassMatrix(mInvM_c);
}

//==============================================================================
void SoftBodyNode::updateInvAugMassMatrix()
{
  BodyNode::updateInvAugMassMatrix();

//  //------------------------ PointMass Part ------------------------------------
////  for (size_t i = 0; i < mPointMasses.size(); ++i)
////    mPointMasses.at(i)->updateInvAugMassMatrix();

//  //----------------------- SoftBodyNode Part ----------------------------------
//  //
//  mInvM_c.setZero();

//  //
//  for (std::vector<BodyNode*>::const_iterator it = mChildBodyNodes.begin();
//       it != mChildBodyNodes.end(); ++it)
//  {
//    (*it)->getParentJoint()->addChildBiasForceForInvAugMassMatrix(
//          mInvM_c, (*it)->getArticulatedInertiaImplicit(), (*it)->mInvM_c);
//  }

//  //
////  for (std::vector<PointMass*>::iterator it = mPointMasses.begin();
////       it != mPointMasses.end(); ++it)
////  {
////    mInvM_c.head<3>() += (*it)->getLocalPosition().cross((*it)->mBiasForceForInvMeta);
////    mInvM_c.tail<3>() += (*it)->mBiasForceForInvMeta;
////  }

//  // Verification
//  assert(!math::isNan(mInvM_c));

//  // Update parent joint's total force for inverse mass matrix
//  mParentJoint->updateTotalForceForInvMassMatrix(mInvM_c);
}

//==============================================================================
void SoftBodyNode::aggregateInvMassMatrix(Eigen::MatrixXd& _InvMCol, size_t _col)
{
  if (mParentBodyNode)
  {
    //
    mParentJoint->getInvMassMatrixSegment(
          _InvMCol, _col, getArticulatedInertia(), mParentBodyNode->mInvM_U);

    //
    mInvM_U = math::AdInvT(mParentJoint->getLocalTransform(),
                           mParentBodyNode->mInvM_U);
  }
  else
  {
    //
    mParentJoint->getInvMassMatrixSegment(
          _InvMCol, _col, getArticulatedInertia(), Eigen::Vector6d::Zero());

    //
    mInvM_U.setZero();
  }

  //
  mParentJoint->addInvMassMatrixSegmentTo(mInvM_U);

  //
  for (size_t i = 0; i < mPointMasses.size(); ++i)
    mPointMasses.at(i)->aggregateInvMassMatrix(_InvMCol, _col);
}

//==============================================================================
void SoftBodyNode::aggregateInvAugMassMatrix(Eigen::MatrixXd& _InvMCol,
                                             size_t _col,
                                             double _timeStep)
{
  BodyNode::aggregateInvAugMassMatrix(_InvMCol, _col, _timeStep);

//  if (mParentBodyNode)
//  {
//    //
//    mParentJoint->getInvAugMassMatrixSegment(
//          *_InvMCol, _col, getArticulatedInertiaImplicit(), mParentBodyNode->mInvM_U);

//    //
//    mInvM_U = math::AdInvT(mParentJoint->mT, mParentBodyNode->mInvM_U);
//  }
//  else
//  {
//    //
//    mParentJoint->getInvAugMassMatrixSegment(
//          *_InvMCol, _col, getArticulatedInertiaImplicit(), Eigen::Vector6d::Zero());

//    //
//    mInvM_U.setZero();
//  }

//  //
//  mParentJoint->addInvMassMatrixSegmentTo(mInvM_U);

//  //
////  for (size_t i = 0; i < mPointMasses.size(); ++i)
////    mPointMasses.at(i)->aggregateInvAugMassMatrix(_InvMCol, _col, _timeStep);
}

//==============================================================================
void SoftBodyNode::aggregateCoriolisForceVector(Eigen::VectorXd& _C)
{
  BodyNode::aggregateCoriolisForceVector(_C);
}

//==============================================================================
void SoftBodyNode::aggregateGravityForceVector(Eigen::VectorXd& _g,
                                               const Eigen::Vector3d& _gravity)
{
  const Eigen::Matrix6d& mI =
      BodyNode::mAspectProperties.mInertia.getSpatialTensor();
  //------------------------ PointMass Part ------------------------------------
  for (size_t i = 0; i < mPointMasses.size(); ++i)
    mPointMasses.at(i)->aggregateGravityForceVector(_g, _gravity);

  //----------------------- SoftBodyNode Part ----------------------------------
  if (BodyNode::mAspectProperties.mGravityMode == true)
    mG_F = mI * math::AdInvRLinear(getWorldTransform(), _gravity);
  else
    mG_F.setZero();

  for (std::vector<BodyNode*>::const_iterator it = mChildBodyNodes.begin();
       it != mChildBodyNodes.end(); ++it)
  {
    mG_F += math::dAdInvT((*it)->mParentJoint->getLocalTransform(),
                          (*it)->mG_F);
  }

  for (std::vector<PointMass*>::iterator it = mPointMasses.begin();
       it != mPointMasses.end(); ++it)
  {
    mG_F.head<3>() += (*it)->getLocalPosition().cross((*it)->mG_F);
    mG_F.tail<3>() += (*it)->mG_F;
  }

  int nGenCoords = mParentJoint->getNumDofs();
  if (nGenCoords > 0)
  {
    Eigen::VectorXd g = -(mParentJoint->getLocalJacobian().transpose() * mG_F);
    int iStart = mParentJoint->getIndexInTree(0);
    _g.segment(iStart, nGenCoords) = g;
  }
}

//==============================================================================
void SoftBodyNode::updateCombinedVector()
{
  BodyNode::updateCombinedVector();

//  for (size_t i = 0; i < mPointMasses.size(); ++i)
//    mPointMasses.at(i)->updateCombinedVector();
}

//==============================================================================
void SoftBodyNode::aggregateCombinedVector(Eigen::VectorXd& _Cg,
                                           const Eigen::Vector3d& _gravity)
{
  BodyNode::aggregateCombinedVector(_Cg, _gravity);
//  //------------------------ PointMass Part ------------------------------------
//  for (size_t i = 0; i < mPointMasses.size(); ++i)
//    mPointMasses.at(i)->aggregateCombinedVector(_Cg, _gravity);

//  //----------------------- SoftBodyNode Part ----------------------------------
//  // H(i) = I(i) * W(i) -
//  //        dad{V}(I(i) * V(i)) + sum(k \in children) dAd_{T(i,j)^{-1}}(H(k))
//  if (mGravityMode == true)
//    mFgravity = mI * math::AdInvRLinear(mW, _gravity);
//  else
//    mFgravity.setZero();

//  mCg_F = mI * mCg_dV;
//  mCg_F -= mFgravity;
//  mCg_F -= math::dad(mV, mI * mV);

//  for (std::vector<BodyNode*>::iterator it = mChildBodyNodes.begin();
//       it != mChildBodyNodes.end(); ++it)
//  {
//    mCg_F += math::dAdInvT((*it)->getParentJoint()->getLocalTransform(),
//                           (*it)->mCg_F);
//  }

//  for (std::vector<PointMass*>::iterator it = mPointMasses.begin();
//       it != mPointMasses.end(); ++it)
//  {
//    mCg_F.head<3>() += (*it)->getLocalPosition().cross((*it)->mCg_F);
//    mCg_F.tail<3>() += (*it)->mCg_F;
//  }

//  int nGenCoords = mParentJoint->getNumDofs();
//  if (nGenCoords > 0)
//  {
//    Eigen::VectorXd Cg = mParentJoint->getLocalJacobian().transpose() * mCg_F;
//    int iStart = mParentJoint->getIndexInTree(0);
//    _Cg->segment(iStart, nGenCoords) = Cg;
//  }
}

//==============================================================================
void SoftBodyNode::aggregateExternalForces(Eigen::VectorXd& _Fext)
{
  //------------------------ PointMass Part ------------------------------------
  for (size_t i = 0; i < mPointMasses.size(); ++i)
    mPointMasses.at(i)->aggregateExternalForces(_Fext);

  //----------------------- SoftBodyNode Part ----------------------------------
  mFext_F = BodyNode::mAspectState.mFext;

  for (std::vector<BodyNode*>::const_iterator it = mChildBodyNodes.begin();
       it != mChildBodyNodes.end(); ++it)
  {
    mFext_F += math::dAdInvT((*it)->mParentJoint->getLocalTransform(),
                             (*it)->mFext_F);
  }

  for (std::vector<PointMass*>::iterator it = mPointMasses.begin();
       it != mPointMasses.end(); ++it)
  {
    mFext_F.head<3>() += (*it)->getLocalPosition().cross((*it)->mFext);
    mFext_F.tail<3>() += (*it)->mFext;
  }

  int nGenCoords = mParentJoint->getNumDofs();
  if (nGenCoords > 0)
  {
    Eigen::VectorXd Fext
        = mParentJoint->getLocalJacobian().transpose() * mFext_F;
    int iStart = mParentJoint->getIndexInTree(0);
    _Fext.segment(iStart, nGenCoords) = Fext;
  }
}

//==============================================================================
void SoftBodyNode::clearExternalForces()
{
  BodyNode::clearExternalForces();

  for (size_t i = 0; i < mPointMasses.size(); ++i)
    mPointMasses.at(i)->clearExtForce();
}

//==============================================================================
void SoftBodyNode::clearInternalForces()
{
  BodyNode::clearInternalForces();

  for (size_t i = 0; i < mPointMasses.size(); ++i)
    mPointMasses[i]->resetForces();
}

//==============================================================================
<<<<<<< HEAD
void SoftBodyNode::draw(renderer::RenderInterface* _ri,
                        const Eigen::Vector4d& _color,
                        bool _useDefaultColor,
                        int /*_depth*/) const
{
  if (_ri == nullptr)
    return;

  _ri->pushMatrix();

  // render the self geometry
//  mParentJoint->applyGLTransform(_ri);
  _ri->transform(getRelativeTransform());

  _ri->pushName((unsigned)mID);

  auto shapeNodes = getShapeNodesWith<VisualAspect>();
  for (auto shapeNode : shapeNodes)
    shapeNode->draw(_ri, _color, _useDefaultColor);

  // vertex
//  if (_showPointMasses)
//  {
//    for (size_t i = 0; i < mPointMasses.size(); ++i)
//    {
//      _ri->pushMatrix();
//      mPointMasses[i]->draw(_ri, _color, _useDefaultColor);
//      _ri->popMatrix();
//    }
//  }

  // edges (mesh)
//  Eigen::Vector4d fleshColor = _color;
//  fleshColor[3] = 0.5;
//  _ri->setPenColor(fleshColor);
//  if (_showMeshs)
  {
    _ri->setPenColor(mSoftShapeNode.lock()->get<VisualAspect>()->getRGBA());
    glEnable(GL_LIGHTING);
    glPolygonMode(GL_FRONT_AND_BACK, GL_FILL);

    Eigen::Vector3d pos;
    Eigen::Vector3d pos_normalized;
    for (size_t i = 0; i < mAspectProperties.mFaces.size(); ++i)
    {
      glEnable(GL_AUTO_NORMAL);
      glBegin(GL_TRIANGLES);

      pos = mPointMasses[mAspectProperties.mFaces[i](0)]->getLocalPosition();
      pos_normalized = pos.normalized();
      glNormal3f(pos_normalized(0), pos_normalized(1), pos_normalized(2));
      glVertex3f(pos(0), pos(1), pos(2));
      pos = mPointMasses[mAspectProperties.mFaces[i](1)]->getLocalPosition();
      pos_normalized = pos.normalized();
      glNormal3f(pos_normalized(0), pos_normalized(1), pos_normalized(2));
      glVertex3f(pos(0), pos(1), pos(2));
      pos = mPointMasses[mAspectProperties.mFaces[i](2)]->getLocalPosition();
      pos_normalized = pos.normalized();
      glNormal3f(pos_normalized(0), pos_normalized(1), pos_normalized(2));
      glVertex3f(pos(0), pos(1), pos(2));
      glEnd();
    }
  }

  _ri->popName();

  // render the subtree
//  for (unsigned int i = 0; i < mChildBodyNodes.size(); i++)
//  {
//    getChildBodyNode(i)->draw(_ri, _color, _useDefaultColor);
//  }
  for(Entity* entity : mChildEntities)
    entity->draw(_ri, _color, _useDefaultColor);

  _ri->popMatrix();
}

//==============================================================================
=======
>>>>>>> 7c04754e
void SoftBodyNode::_addPiToArtInertia(const Eigen::Vector3d& _p, double _Pi) const
{
  Eigen::Matrix3d tmp = math::makeSkewSymmetric(_p);

  mArtInertia.topLeftCorner<3, 3>()    -= _Pi * tmp * tmp;
  mArtInertia.topRightCorner<3, 3>()   += _Pi * tmp;
  mArtInertia.bottomLeftCorner<3, 3>() -= _Pi * tmp;

  mArtInertia(3, 3) += _Pi;
  mArtInertia(4, 4) += _Pi;
  mArtInertia(5, 5) += _Pi;
}

//==============================================================================
void SoftBodyNode::_addPiToArtInertiaImplicit(const Eigen::Vector3d& _p,
                                              double _ImplicitPi) const
{
  Eigen::Matrix3d tmp = math::makeSkewSymmetric(_p);

  mArtInertiaImplicit.topLeftCorner<3, 3>()    -= _ImplicitPi * tmp * tmp;
  mArtInertiaImplicit.topRightCorner<3, 3>()   += _ImplicitPi * tmp;
  mArtInertiaImplicit.bottomLeftCorner<3, 3>() -= _ImplicitPi * tmp;

  mArtInertiaImplicit(3, 3) += _ImplicitPi;
  mArtInertiaImplicit(4, 4) += _ImplicitPi;
  mArtInertiaImplicit(5, 5) += _ImplicitPi;
}

//==============================================================================
void SoftBodyNode::updateInertiaWithPointMass()
{
  // TODO(JS): Not implemented

  const Eigen::Matrix6d& mI =
      BodyNode::mAspectProperties.mInertia.getSpatialTensor();
  mI2 = mI;

  for (size_t i = 0; i < mPointMasses.size(); ++i)
  {

  }
}

//==============================================================================
SoftBodyNode::UniqueProperties SoftBodyNodeHelper::makeBoxProperties(
    const Eigen::Vector3d& _size,
    const Eigen::Isometry3d& _localTransform,
    double _totalMass,
    double _vertexStiffness,
    double _edgeStiffness,
    double _dampingCoeff)
{
  SoftBodyNode::UniqueProperties properties(
        _vertexStiffness, _edgeStiffness, _dampingCoeff);

  //----------------------------------------------------------------------------
  // Point masses
  //----------------------------------------------------------------------------
  // Number of point masses
  size_t nPointMasses = 8;
  properties.mPointProps.resize(8);

  // Mass per vertices
  double mass = _totalMass / nPointMasses;

  // Resting positions for each point mass
  std::vector<Eigen::Vector3d> restingPos(nPointMasses,
                                          Eigen::Vector3d::Zero());
  restingPos[0] = _size.cwiseProduct(Eigen::Vector3d(-1.0, -1.0, -1.0)) * 0.5;
  restingPos[1] = _size.cwiseProduct(Eigen::Vector3d(+1.0, -1.0, -1.0)) * 0.5;
  restingPos[2] = _size.cwiseProduct(Eigen::Vector3d(-1.0, +1.0, -1.0)) * 0.5;
  restingPos[3] = _size.cwiseProduct(Eigen::Vector3d(+1.0, +1.0, -1.0)) * 0.5;
  restingPos[4] = _size.cwiseProduct(Eigen::Vector3d(-1.0, -1.0, +1.0)) * 0.5;
  restingPos[5] = _size.cwiseProduct(Eigen::Vector3d(+1.0, -1.0, +1.0)) * 0.5;
  restingPos[6] = _size.cwiseProduct(Eigen::Vector3d(-1.0, +1.0, +1.0)) * 0.5;
  restingPos[7] = _size.cwiseProduct(Eigen::Vector3d(+1.0, +1.0, +1.0)) * 0.5;

  // Point masses
  for (size_t i = 0; i < nPointMasses; ++i)
  {
    properties.mPointProps[i].mX0 = _localTransform * restingPos[i];
    properties.mPointProps[i].mMass = mass;
  }

  //----------------------------------------------------------------------------
  // Edges
  //----------------------------------------------------------------------------
  // -- Bottoms
  properties.connectPointMasses(0, 1);
  properties.connectPointMasses(1, 3);
  properties.connectPointMasses(3, 2);
  properties.connectPointMasses(2, 0);

  // -- Tops
  properties.connectPointMasses(4, 5);
  properties.connectPointMasses(5, 7);
  properties.connectPointMasses(7, 6);
  properties.connectPointMasses(6, 4);

  // -- Sides
  properties.connectPointMasses(0, 4);
  properties.connectPointMasses(1, 5);
  properties.connectPointMasses(2, 6);
  properties.connectPointMasses(3, 7);

  //----------------------------------------------------------------------------
  // Faces
  //----------------------------------------------------------------------------
  // -- -Z
  properties.addFace(Eigen::Vector3i(1, 0, 2));  // 0
  properties.addFace(Eigen::Vector3i(1, 2, 3));  // 1

  // -- +Z
  properties.addFace(Eigen::Vector3i(5, 6, 4));  // 2
  properties.addFace(Eigen::Vector3i(5, 7, 6));  // 3

  // -- -Y
  properties.addFace(Eigen::Vector3i(0, 5, 4));  // 4
  properties.addFace(Eigen::Vector3i(0, 1, 5));  // 5

  // -- +Y
  properties.addFace(Eigen::Vector3i(1, 3, 7));  // 6
  properties.addFace(Eigen::Vector3i(1, 7, 5));  // 7

  // -- -X
  properties.addFace(Eigen::Vector3i(3, 2, 6));  // 8
  properties.addFace(Eigen::Vector3i(3, 6, 7));  // 9

  // -- +X
  properties.addFace(Eigen::Vector3i(2, 0, 4));  // 10
  properties.addFace(Eigen::Vector3i(2, 4, 6));  // 11

  return properties;
}

//==============================================================================
void SoftBodyNodeHelper::setBox(SoftBodyNode*            _softBodyNode,
                                const Eigen::Vector3d&   _size,
                                const Eigen::Isometry3d& _localTransform,
                                double                   _totalMass,
                                double                   _vertexStiffness,
                                double                   _edgeStiffness,
                                double                   _dampingCoeff)
{
  assert(_softBodyNode != nullptr);
  _softBodyNode->setProperties(makeBoxProperties(_size,
                                                 _localTransform,
                                                 _totalMass,
                                                 _vertexStiffness,
                                                 _edgeStiffness,
                                                 _dampingCoeff));
}

//==============================================================================
SoftBodyNode::UniqueProperties SoftBodyNodeHelper::makeBoxProperties(
    const Eigen::Vector3d& _size,
    const Eigen::Isometry3d& _localTransform,
    const Eigen::Vector3i& _frags,
    double _totalMass,
    double _vertexStiffness,
    double _edgeStiffness,
    double _dampingCoeff)
{
  Eigen::Vector3i frags = _frags;

  for (int i = 0; i < 3; ++i)
  {
    if (frags[i] <= 2)
    {
      dtwarn << "[SoftBodyNodeHelper::makeBoxProperties] Invalid argument for "
             << "_frags. The number of vertices assigned to soft box edge #"
             << i << " is " << frags[i] << ", but it must be greater than or "
             << "equal to 3. We will set it to 3.\n";
      frags[i] = 3;
    }
  }

  size_t id = 0;

  SoftBodyNode::UniqueProperties properties(
        _vertexStiffness, _edgeStiffness, _dampingCoeff);

  //----------------------------------------------------------------------------
  // Point masses
  //----------------------------------------------------------------------------
  // Number of point masses
  assert(frags[0] > 1 && frags[1] > 1 && frags[2] > 1);

  size_t nCorners = 8;
  size_t nVerticesAtEdgeX = frags[0] - 2;
  size_t nVerticesAtEdgeY = frags[1] - 2;
  size_t nVerticesAtEdgeZ = frags[2] - 2;
  size_t nVerticesAtSideX = nVerticesAtEdgeY*nVerticesAtEdgeZ;
  size_t nVerticesAtSideY = nVerticesAtEdgeZ*nVerticesAtEdgeX;
  size_t nVerticesAtSideZ = nVerticesAtEdgeX*nVerticesAtEdgeY;
  size_t nVertices
      = nCorners
        + 4*(nVerticesAtEdgeX + nVerticesAtEdgeY + nVerticesAtEdgeZ)
        + 2*(nVerticesAtSideX + nVerticesAtSideY + nVerticesAtSideZ);

  // Mass per vertices
  double mass = _totalMass / nVertices;

  Eigen::Vector3d segLength(_size[0]/(frags[0] - 1),
                            _size[1]/(frags[1] - 1),
                            _size[2]/(frags[2] - 1));

  typedef std::pair<PointMass::Properties, size_t> PointPair;

  std::vector<PointPair> corners(nCorners);

  std::vector< std::vector<PointPair> >
      edgeX(4, std::vector<PointPair>(nVerticesAtEdgeX));
  std::vector< std::vector<PointPair> >
      edgeY(4, std::vector<PointPair>(nVerticesAtEdgeY));
  std::vector< std::vector<PointPair> >
      edgeZ(4, std::vector<PointPair>(nVerticesAtEdgeZ));

  std::vector< std::vector<PointPair> >
      sideXNeg(nVerticesAtEdgeY, std::vector<PointPair>(nVerticesAtEdgeZ));
  std::vector< std::vector<PointPair> >
      sideXPos(nVerticesAtEdgeY, std::vector<PointPair>(nVerticesAtEdgeZ));

  std::vector< std::vector<PointPair> >
      sideYNeg(nVerticesAtEdgeZ, std::vector<PointPair>(nVerticesAtEdgeX));
  std::vector< std::vector<PointPair> >
      sideYPos(nVerticesAtEdgeZ, std::vector<PointPair>(nVerticesAtEdgeX));

  std::vector< std::vector<PointPair> >
      sideZNeg(nVerticesAtEdgeX, std::vector<PointPair>(nVerticesAtEdgeY));
  std::vector< std::vector<PointPair> >
      sideZPos(nVerticesAtEdgeX, std::vector<PointPair>(nVerticesAtEdgeY));

  Eigen::Vector3d x0y0z0 = _size.cwiseProduct(Eigen::Vector3d(-1.0, -1.0, -1.0)) * 0.5;
  Eigen::Vector3d x1y0z0 = _size.cwiseProduct(Eigen::Vector3d(+1.0, -1.0, -1.0)) * 0.5;
  Eigen::Vector3d x1y1z0 = _size.cwiseProduct(Eigen::Vector3d(+1.0, +1.0, -1.0)) * 0.5;
  Eigen::Vector3d x0y1z0 = _size.cwiseProduct(Eigen::Vector3d(-1.0, +1.0, -1.0)) * 0.5;
  Eigen::Vector3d x0y0z1 = _size.cwiseProduct(Eigen::Vector3d(-1.0, -1.0, +1.0)) * 0.5;
  Eigen::Vector3d x1y0z1 = _size.cwiseProduct(Eigen::Vector3d(+1.0, -1.0, +1.0)) * 0.5;
  Eigen::Vector3d x1y1z1 = _size.cwiseProduct(Eigen::Vector3d(+1.0, +1.0, +1.0)) * 0.5;
  Eigen::Vector3d x0y1z1 = _size.cwiseProduct(Eigen::Vector3d(-1.0, +1.0, +1.0)) * 0.5;

  std::vector<Eigen::Vector3d> beginPts;
  Eigen::Vector3d restPos;

  // Corners
  beginPts.resize(nCorners);
  beginPts[0] = x0y0z0;
  beginPts[1] = x1y0z0;
  beginPts[2] = x1y1z0;
  beginPts[3] = x0y1z0;
  beginPts[4] = x0y0z1;
  beginPts[5] = x1y0z1;
  beginPts[6] = x1y1z1;
  beginPts[7] = x0y1z1;

  for (size_t i = 0; i < nCorners; ++i)
  {
    corners[i].first.setRestingPosition(_localTransform * beginPts[i]);
    corners[i].first.setMass(mass);
    properties.addPointMass(corners[i].first);

    corners[i].second = id++;
  }

  // Edges (along X-axis)
  beginPts.resize(4);
  beginPts[0] = x0y0z0;
  beginPts[1] = x0y1z0;
  beginPts[2] = x0y1z1;
  beginPts[3] = x0y0z1;

  for (size_t i = 0; i < 4; ++i)
  {
    restPos = beginPts[i];

    for (size_t j = 0; j < nVerticesAtEdgeX; ++j)
    {
      restPos[0] += segLength[0];

      edgeX[i][j].first.setRestingPosition(_localTransform * restPos);
      edgeX[i][j].first.setMass(mass);
      properties.addPointMass(edgeX[i][j].first);

      edgeX[i][j].second = id++;
    }
  }

  // Edges (along Y-axis)
  beginPts[0] = x0y0z0;
  beginPts[1] = x0y0z1;
  beginPts[2] = x1y0z1;
  beginPts[3] = x1y0z0;

  for (size_t i = 0; i < 4; ++i)
  {
    restPos = beginPts[i];

    for (size_t j = 0; j < nVerticesAtEdgeY; ++j)
    {
      restPos[1] += segLength[1];

      edgeY[i][j].first.setRestingPosition(_localTransform * restPos);
      edgeY[i][j].first.setMass(mass);
      properties.addPointMass(edgeY[i][j].first);

      edgeY[i][j].second = id++;
    }
  }

  // Edges (along Z-axis)
  beginPts[0] = x0y0z0;
  beginPts[1] = x1y0z0;
  beginPts[2] = x1y1z0;
  beginPts[3] = x0y1z0;

  for (size_t i = 0; i < 4; ++i)
  {
    restPos = beginPts[i];

    for (size_t j = 0; j < nVerticesAtEdgeZ; ++j)
    {
      restPos[2] += segLength[2];

      edgeZ[i][j].first.setRestingPosition(_localTransform * restPos);
      edgeZ[i][j].first.setMass(mass);
      properties.addPointMass(edgeZ[i][j].first);

      edgeZ[i][j].second = id++;
    }
  }

  // Negative X side
  restPos = x0y0z0;

  for (size_t i = 0; i < nVerticesAtEdgeY; ++i)
  {
    restPos[2] = x0y0z0[2];
    restPos[1] += segLength[1];

    for (size_t j = 0; j < nVerticesAtEdgeZ; ++j)
    {
      restPos[2] += segLength[2];

      sideXNeg[i][j].first.setRestingPosition(_localTransform * restPos);
      sideXNeg[i][j].first.setMass(mass);
      properties.addPointMass(sideXNeg[i][j].first);

      sideXNeg[i][j].second = id++;
    }
  }

  // Positive X side
  restPos = x1y0z0;

  for (size_t i = 0; i < nVerticesAtEdgeY; ++i)
  {
    restPos[2] = x1y0z0[2];
    restPos[1] += segLength[1];

    for (size_t j = 0; j < nVerticesAtEdgeZ; ++j)
    {
      restPos[2] += segLength[2];

      sideXPos[i][j].first.setRestingPosition(_localTransform * restPos);
      sideXPos[i][j].first.setMass(mass);
      properties.addPointMass(sideXPos[i][j].first);

      sideXPos[i][j].second = id++;
    }
  }

  // Negative Y side
  restPos = x0y0z0;

  for (size_t i = 0; i < nVerticesAtEdgeZ; ++i)
  {
    restPos[0] = x0y0z0[0];
    restPos[2] += segLength[2];

    for (size_t j = 0; j < nVerticesAtEdgeX; ++j)
    {
      restPos[0] += segLength[0];

      sideYNeg[i][j].first.setRestingPosition(_localTransform * restPos);
      sideYNeg[i][j].first.setMass(mass);
      properties.addPointMass(sideYNeg[i][j].first);

      sideYNeg[i][j].second = id++;
    }
  }

  // Positive Y side
  restPos = x0y1z0;

  for (size_t i = 0; i < nVerticesAtEdgeZ; ++i)
  {
    restPos[0] = x0y1z0[0];
    restPos[2] += segLength[2];

    for (size_t j = 0; j < nVerticesAtEdgeX; ++j)
    {
      restPos[0] += segLength[0];

      sideYPos[i][j].first.setRestingPosition(_localTransform * restPos);
      sideYPos[i][j].first.setMass(mass);
      properties.addPointMass(sideYPos[i][j].first);

      sideYPos[i][j].second = id++;
    }
  }

  // Negative Z side
  restPos = x0y0z0;

  for (size_t i = 0; i < nVerticesAtEdgeX; ++i)
  {
    restPos[1] = x0y0z0[1];
    restPos[0] += segLength[0];

    for (size_t j = 0; j < nVerticesAtEdgeY; ++j)
    {
      restPos[1] += segLength[1];

      sideZNeg[i][j].first.setRestingPosition(_localTransform * restPos);
      sideZNeg[i][j].first.setMass(mass);
      properties.addPointMass(sideZNeg[i][j].first);

      sideZNeg[i][j].second = id++;
    }
  }

  // Positive Z side
  restPos = x0y0z1;

  for (size_t i = 0; i < nVerticesAtEdgeX; ++i)
  {
    restPos[1] = x0y0z1[1];
    restPos[0] += segLength[0];

    for (size_t j = 0; j < nVerticesAtEdgeY; ++j)
    {
      restPos[1] += segLength[1];

      sideZPos[i][j].first.setRestingPosition(_localTransform * restPos);
      sideZPos[i][j].first.setMass(mass);
      properties.addPointMass(sideZPos[i][j].first);

      sideZPos[i][j].second = id++;
    }
  }

  //----------------------------------------------------------------------------
  // Faces
  //----------------------------------------------------------------------------
  size_t nFacesX = 2*(frags[1] - 1)*(frags[2] - 1);
  size_t nFacesY = 2*(frags[2] - 1)*(frags[0] - 1);
  size_t nFacesZ = 2*(frags[0] - 1)*(frags[1] - 1);
  size_t nFaces  = 2*nFacesX + 2*nFacesY + 2*nFacesZ;

  std::vector<Eigen::Vector3i> faces(nFaces, Eigen::Vector3i::Zero());

  int fIdx = 0;

  // Corners[0] faces
  faces[fIdx][0] = corners[0].second;
  faces[fIdx][1] = edgeZ[0][0].second;
  faces[fIdx][2] = edgeY[0][0].second;
  fIdx++;

  faces[fIdx][0] = sideXNeg[0][0].second;
  faces[fIdx][1] = edgeY[0][0].second;
  faces[fIdx][2] = edgeZ[0][0].second;
  fIdx++;

  faces[fIdx][0] = corners[0].second;
  faces[fIdx][1] = edgeX[0][0].second;
  faces[fIdx][2] = edgeZ[0][0].second;
  fIdx++;

  faces[fIdx][0] = sideYNeg[0][0].second;
  faces[fIdx][1] = edgeZ[0][0].second;
  faces[fIdx][2] = edgeX[0][0].second;
  fIdx++;

  faces[fIdx][0] = corners[0].second;
  faces[fIdx][1] = edgeY[0][0].second;
  faces[fIdx][2] = edgeX[0][0].second;
  fIdx++;

  faces[fIdx][0] = sideZNeg[0][0].second;
  faces[fIdx][1] = edgeX[0][0].second;
  faces[fIdx][2] = edgeY[0][0].second;
  fIdx++;

  properties.addFace(faces[0]);
  properties.addFace(faces[1]);
  properties.addFace(faces[2]);
  properties.addFace(faces[3]);
  properties.addFace(faces[4]);
  properties.addFace(faces[5]);

  // Corners[1] faces
  faces[fIdx][0] = corners[1].second;
  faces[fIdx][1] = edgeY[3][0].second;
  faces[fIdx][2] = edgeZ[1][0].second;
  fIdx++;

  faces[fIdx][0] = sideXPos[0][0].second;
  faces[fIdx][1] = edgeZ[1][0].second;
  faces[fIdx][2] = edgeY[3][0].second;
  fIdx++;

  faces[fIdx][0] = corners[1].second;
  faces[fIdx][1] = edgeZ[1][0].second;
  faces[fIdx][2] = edgeX[0].back().second;
  fIdx++;

  faces[fIdx][0] = sideYNeg[0].back().second;
  faces[fIdx][1] = edgeX[0].back().second;
  faces[fIdx][2] = edgeZ[1][0].second;
  fIdx++;

  faces[fIdx][0] = corners[1].second;
  faces[fIdx][1] = edgeX[0].back().second;
  faces[fIdx][2] = edgeY[3][0].second;
  fIdx++;

  faces[fIdx][0] = sideZNeg.back()[0].second;
  faces[fIdx][1] = edgeY[3][0].second;
  faces[fIdx][2] = edgeX[0].back().second;
  fIdx++;

  properties.addFace(faces[6]);
  properties.addFace(faces[7]);
  properties.addFace(faces[8]);
  properties.addFace(faces[9]);
  properties.addFace(faces[10]);
  properties.addFace(faces[11]);

  // Corners[2] faces
  faces[fIdx][0] = corners[2].second;
  faces[fIdx][1] = edgeZ[2][0].second;
  faces[fIdx][2] = edgeY[3].back().second;
  fIdx++;

  faces[fIdx][0] = sideXPos.back()[0].second;
  faces[fIdx][1] = edgeY[3].back().second;
  faces[fIdx][2] = edgeZ[2][0].second;
  fIdx++;

  faces[fIdx][0] = corners[2].second;
  faces[fIdx][1] = edgeX[1].back().second;
  faces[fIdx][2] = edgeZ[2][0].second;
  fIdx++;

  faces[fIdx][0] = sideYPos[0].back().second;
  faces[fIdx][1] = edgeZ[2][0].second;
  faces[fIdx][2] = edgeX[1].back().second;
  fIdx++;

  faces[fIdx][0] = corners[2].second;
  faces[fIdx][1] = edgeY[3].back().second;
  faces[fIdx][2] = edgeX[1].back().second;
  fIdx++;

  faces[fIdx][0] = sideZNeg.back().back().second;
  faces[fIdx][1] = edgeX[1].back().second;
  faces[fIdx][2] = edgeY[3].back().second;
  fIdx++;

  properties.addFace(faces[12]);
  properties.addFace(faces[13]);
  properties.addFace(faces[14]);
  properties.addFace(faces[15]);
  properties.addFace(faces[16]);
  properties.addFace(faces[17]);

  // Corners[3] faces
  faces[fIdx][0] = corners[3].second;
  faces[fIdx][1] = edgeY[0].back().second;
  faces[fIdx][2] = edgeZ[3][0].second;
  fIdx++;

  faces[fIdx][0] = sideXNeg.back()[0].second;
  faces[fIdx][1] = edgeZ[3][0].second;
  faces[fIdx][2] = edgeY[0].back().second;
  fIdx++;

  faces[fIdx][0] = corners[3].second;
  faces[fIdx][1] = edgeZ[3][0].second;
  faces[fIdx][2] = edgeX[1][0].second;
  fIdx++;

  faces[fIdx][0] = sideYPos[0][0].second;
  faces[fIdx][1] = edgeX[1][0].second;
  faces[fIdx][2] = edgeZ[3][0].second;
  fIdx++;

  faces[fIdx][0] = corners[3].second;
  faces[fIdx][1] = edgeX[1][0].second;
  faces[fIdx][2] = edgeY[0].back().second;
  fIdx++;

  faces[fIdx][0] = sideZNeg[0].back().second;
  faces[fIdx][1] = edgeY[0].back().second;
  faces[fIdx][2] = edgeX[1][0].second;
  fIdx++;

  properties.addFace(faces[18]);
  properties.addFace(faces[19]);
  properties.addFace(faces[20]);
  properties.addFace(faces[21]);
  properties.addFace(faces[22]);
  properties.addFace(faces[23]);

  // Corners[4] faces
  faces[fIdx][0] = corners[4].second;
  faces[fIdx][1] = edgeY[1][0].second;
  faces[fIdx][2] = edgeZ[0].back().second;
  fIdx++;

  faces[fIdx][0] = sideXNeg[0].back().second;
  faces[fIdx][1] = edgeY[1][0].second;
  faces[fIdx][2] = edgeZ[0].back().second;
  fIdx++;

  faces[fIdx][0] = corners[4].second;
  faces[fIdx][1] = edgeZ[0].back().second;
  faces[fIdx][2] = edgeX[3][0].second;
  fIdx++;

  faces[fIdx][0] = sideYNeg.back()[0].second;
  faces[fIdx][1] = edgeZ[0].back().second;
  faces[fIdx][2] = edgeX[3][0].second;
  fIdx++;

  faces[fIdx][0] = corners[4].second;
  faces[fIdx][1] = edgeX[3][0].second;
  faces[fIdx][2] = edgeY[1][0].second;
  fIdx++;

  faces[fIdx][0] = sideZPos[0][0].second;
  faces[fIdx][1] = edgeX[3][0].second;
  faces[fIdx][2] = edgeY[1][0].second;
  fIdx++;

  properties.addFace(faces[24]);
  properties.addFace(faces[25]);
  properties.addFace(faces[26]);
  properties.addFace(faces[27]);
  properties.addFace(faces[28]);
  properties.addFace(faces[29]);

  // Corners[5] faces
  faces[fIdx][0] = corners[5].second;
  faces[fIdx][1] = edgeZ[1].back().second;
  faces[fIdx][2] = edgeY[2][0].second;
  fIdx++;

  faces[fIdx][0] = sideXPos[0].back().second;
  faces[fIdx][1] = edgeY[2][0].second;
  faces[fIdx][2] = edgeZ[1].back().second;
  fIdx++;

  faces[fIdx][0] = corners[5].second;
  faces[fIdx][1] = edgeX[3].back().second;
  faces[fIdx][2] = edgeZ[1].back().second;
  fIdx++;

  faces[fIdx][0] = sideYNeg.back().back().second;
  faces[fIdx][1] = edgeZ[1].back().second;
  faces[fIdx][2] = edgeX[3].back().second;
  fIdx++;

  faces[fIdx][0] = corners[5].second;
  faces[fIdx][1] = edgeY[2][0].second;
  faces[fIdx][2] = edgeX[3].back().second;
  fIdx++;

  faces[fIdx][0] = sideZPos.back()[0].second;
  faces[fIdx][1] = edgeX[3].back().second;
  faces[fIdx][2] = edgeY[2][0].second;
  fIdx++;

  properties.addFace(faces[30]);
  properties.addFace(faces[31]);
  properties.addFace(faces[32]);
  properties.addFace(faces[33]);
  properties.addFace(faces[34]);
  properties.addFace(faces[35]);

  // Corners[6] faces
  faces[fIdx][0] = corners[6].second;
  faces[fIdx][1] = edgeY[2].back().second;
  faces[fIdx][2] = edgeZ[2].back().second;
  fIdx++;

  faces[fIdx][0] = sideXPos.back().back().second;
  faces[fIdx][1] = edgeZ[2].back().second;
  faces[fIdx][2] = edgeY[2].back().second;
  fIdx++;

  faces[fIdx][0] = corners[6].second;
  faces[fIdx][1] = edgeZ[2].back().second;
  faces[fIdx][2] = edgeX[2].back().second;
  fIdx++;

  faces[fIdx][0] = sideYPos.back().back().second;
  faces[fIdx][1] = edgeX[2].back().second;
  faces[fIdx][2] = edgeZ[2].back().second;
  fIdx++;

  faces[fIdx][0] = corners[6].second;
  faces[fIdx][1] = edgeX[2].back().second;
  faces[fIdx][2] = edgeY[2].back().second;
  fIdx++;

  faces[fIdx][0] = sideZPos.back().back().second;
  faces[fIdx][1] = edgeY[2].back().second;
  faces[fIdx][2] = edgeX[2].back().second;
  fIdx++;

  properties.addFace(faces[36]);
  properties.addFace(faces[37]);
  properties.addFace(faces[38]);
  properties.addFace(faces[39]);
  properties.addFace(faces[40]);
  properties.addFace(faces[41]);

  // Corners[7] faces
  faces[fIdx][0] = corners[7].second;
  faces[fIdx][1] = edgeZ[3].back().second;
  faces[fIdx][2] = edgeY[1].back().second;
  fIdx++;

  faces[fIdx][0] = sideXNeg.back().back().second;
  faces[fIdx][1] = edgeY[1].back().second;
  faces[fIdx][2] = edgeZ[3].back().second;
  fIdx++;

  faces[fIdx][0] = corners[7].second;
  faces[fIdx][1] = edgeX[2][0].second;
  faces[fIdx][2] = edgeZ[3].back().second;
  fIdx++;

  faces[fIdx][0] = sideYPos.back()[0].second;
  faces[fIdx][1] = edgeZ[3].back().second;
  faces[fIdx][2] = edgeX[2][0].second;
  fIdx++;

  faces[fIdx][0] = corners[7].second;
  faces[fIdx][1] = edgeY[1].back().second;
  faces[fIdx][2] = edgeX[2][0].second;
  fIdx++;

  faces[fIdx][0] = sideZPos[0].back().second;
  faces[fIdx][1] = edgeX[2][0].second;
  faces[fIdx][2] = edgeY[1].back().second;
  fIdx++;

  properties.addFace(faces[42]);
  properties.addFace(faces[43]);
  properties.addFace(faces[44]);
  properties.addFace(faces[45]);
  properties.addFace(faces[46]);
  properties.addFace(faces[47]);

  // EdgeX[0]
  for (size_t i = 0; i < edgeX[0].size() - 1; ++i)
  {
    faces[fIdx][0] = edgeX[0][i].second;
    faces[fIdx][1] = edgeX[0][i + 1].second;
    faces[fIdx][2] = sideYNeg[0][i].second;
    properties.addFace(faces[fIdx]);
    fIdx++;

    faces[fIdx][0] = sideYNeg[0][i + 1].second;
    faces[fIdx][1] = sideYNeg[0][i].second;
    faces[fIdx][2] = edgeX[0][i + 1].second;
    properties.addFace(faces[fIdx]);
    fIdx++;

    faces[fIdx][0] = edgeX[0][i].second;
    faces[fIdx][1] = sideZNeg[i][0].second;
    faces[fIdx][2] = edgeX[0][i + 1].second;
    properties.addFace(faces[fIdx]);
    fIdx++;

    faces[fIdx][0] = sideZNeg[i + 1][0].second;
    faces[fIdx][1] = edgeX[0][i + 1].second;
    faces[fIdx][2] = sideZNeg[i][0].second;
    properties.addFace(faces[fIdx]);
    fIdx++;
  }

  // EdgeX[1]
  for (size_t i = 0; i < edgeX[1].size() - 1; ++i)
  {
    faces[fIdx][0] = edgeX[1][i].second;
    faces[fIdx][1] = sideYPos[0][i].second;
    faces[fIdx][2] = edgeX[1][i + 1].second;
    properties.addFace(faces[fIdx]);
    fIdx++;

    faces[fIdx][0] = sideYPos[0][i + 1].second;
    faces[fIdx][1] = edgeX[1][i + 1].second;
    faces[fIdx][2] = sideYPos[0][i].second;
    properties.addFace(faces[fIdx]);
    fIdx++;

    faces[fIdx][0] = edgeX[1][i].second;
    faces[fIdx][1] = edgeX[1][i + 1].second;
    faces[fIdx][2] = sideZNeg[i].back().second;
    properties.addFace(faces[fIdx]);
    fIdx++;

    faces[fIdx][0] = sideZNeg[i + 1].back().second;
    faces[fIdx][1] = sideZNeg[i].back().second;
    faces[fIdx][2] = edgeX[1][i + 1].second;
    properties.addFace(faces[fIdx]);
    fIdx++;
  }

  // EdgeX[2]
  for (size_t i = 0; i < edgeX[2].size() - 1; ++i)
  {
    faces[fIdx][0] = edgeX[2][i + 1].second;
    faces[fIdx][1] = sideYPos.back()[i + 1].second;
    faces[fIdx][2] = edgeX[2][i].second;
    properties.addFace(faces[fIdx]);
    fIdx++;

    faces[fIdx][0] = sideYPos.back()[i].second;
    faces[fIdx][1] = edgeX[2][i].second;
    faces[fIdx][2] = sideYPos.back()[i + 1].second;
    properties.addFace(faces[fIdx]);
    fIdx++;

    faces[fIdx][0] = edgeX[2][i + 1].second;
    faces[fIdx][1] = edgeX[2][i].second;
    faces[fIdx][2] = sideZPos[i + 1].back().second;
    properties.addFace(faces[fIdx]);
    fIdx++;

    faces[fIdx][0] = sideZPos[i].back().second;
    faces[fIdx][1] = sideZPos[i + 1].back().second;
    faces[fIdx][2] = edgeX[2][i].second;
    properties.addFace(faces[fIdx]);
    fIdx++;
  }

  // EdgeX[3]
  for (size_t i = 0; i < edgeX[3].size() - 1; ++i)
  {
    faces[fIdx][0] = edgeX[3][i].second;
    faces[fIdx][1] = sideYNeg.back()[i].second;
    faces[fIdx][2] = edgeX[3][i + 1].second;
    properties.addFace(faces[fIdx]);
    fIdx++;

    faces[fIdx][0] = sideYNeg.back()[i + 1].second;
    faces[fIdx][1] = edgeX[3][i + 1].second;
    faces[fIdx][2] = sideYNeg.back()[i].second;
    properties.addFace(faces[fIdx]);
    fIdx++;

    faces[fIdx][0] = edgeX[3][i].second;
    faces[fIdx][1] = edgeX[3][i + 1].second;
    faces[fIdx][2] = sideZPos[i][0].second;
    properties.addFace(faces[fIdx]);
    fIdx++;

    faces[fIdx][0] = sideZPos[i + 1][0].second;
    faces[fIdx][1] = sideZPos[i][0].second;
    faces[fIdx][2] = edgeX[3][i + 1].second;
    properties.addFace(faces[fIdx]);
    fIdx++;
  }

  // edgeY[0]
  for (size_t i = 0; i < edgeY[0].size() - 1; ++i)
  {
    faces[fIdx][0] = edgeY[0][i + 1].second;
    faces[fIdx][1] = sideZNeg[0][i + 1].second;
    faces[fIdx][2] = edgeY[0][i].second;
    properties.addFace(faces[fIdx]);
    fIdx++;

    faces[fIdx][0] = sideZNeg[0][i].second;
    faces[fIdx][1] = edgeY[0][i].second;
    faces[fIdx][2] = sideZNeg[0][i + 1].second;
    properties.addFace(faces[fIdx]);
    fIdx++;

    faces[fIdx][0] = edgeY[0][i].second;
    faces[fIdx][1] = sideXNeg[i][0].second;
    faces[fIdx][2] = edgeY[0][i + 1].second;
    properties.addFace(faces[fIdx]);
    fIdx++;

    faces[fIdx][0] = sideXNeg[i + 1][0].second;
    faces[fIdx][1] = edgeY[0][i + 1].second;
    faces[fIdx][2] = sideXNeg[i][0].second;
    properties.addFace(faces[fIdx]);
    fIdx++;
  }

  // edgeY[1]
  for (size_t i = 0; i < edgeY[1].size() - 1; ++i)
  {
    faces[fIdx][0] = edgeY[1][i].second;
    faces[fIdx][1] = sideZPos[0][i].second;
    faces[fIdx][2] = edgeY[1][i + 1].second;
    properties.addFace(faces[fIdx]);
    fIdx++;

    faces[fIdx][0] = sideZPos[0][i + 1].second;
    faces[fIdx][1] = edgeY[1][i + 1].second;
    faces[fIdx][2] = sideZPos[0][i].second;
    properties.addFace(faces[fIdx]);
    fIdx++;

    faces[fIdx][0] = edgeY[1][i].second;
    faces[fIdx][1] = edgeY[1][i + 1].second;
    faces[fIdx][2] = sideXNeg[i].back().second;
    properties.addFace(faces[fIdx]);
    fIdx++;

    faces[fIdx][0] = sideXNeg[i + 1].back().second;
    faces[fIdx][1] = sideXNeg[i].back().second;
    faces[fIdx][2] = edgeY[1][i + 1].second;
    properties.addFace(faces[fIdx]);
    fIdx++;
  }

  // edgeY[2]
  for (size_t i = 0; i < edgeY[2].size() - 1; ++i)
  {
    faces[fIdx][0] = edgeY[2][i + 1].second;
    faces[fIdx][1] = sideZPos.back()[i + 1].second;
    faces[fIdx][2] = edgeY[2][i].second;
    properties.addFace(faces[fIdx]);
    fIdx++;

    faces[fIdx][0] = sideZPos.back()[i].second;
    faces[fIdx][1] = edgeY[2][i].second;
    faces[fIdx][2] = sideZPos.back()[i + 1].second;
    properties.addFace(faces[fIdx]);
    fIdx++;

    faces[fIdx][0] = edgeY[2][i + 1].second;
    faces[fIdx][1] = edgeY[2][i].second;
    faces[fIdx][2] = sideXPos[i + 1].back().second;
    properties.addFace(faces[fIdx]);
    fIdx++;

    faces[fIdx][0] = sideXPos[i].back().second;
    faces[fIdx][1] = sideXPos[i + 1].back().second;
    faces[fIdx][2] = edgeY[2][i].second;
    properties.addFace(faces[fIdx]);
    fIdx++;
  }

  // edgeY[3]
  for (size_t i = 0; i < edgeY[3].size() - 1; ++i)
  {
    faces[fIdx][0] = edgeY[3][i].second;
    faces[fIdx][1] = sideZNeg.back()[i].second;
    faces[fIdx][2] = edgeY[3][i + 1].second;
    properties.addFace(faces[fIdx]);
    fIdx++;

    faces[fIdx][0] = sideZNeg.back()[i + 1].second;
    faces[fIdx][1] = edgeY[3][i + 1].second;
    faces[fIdx][2] = sideZNeg.back()[i].second;
    properties.addFace(faces[fIdx]);
    fIdx++;

    faces[fIdx][0] = edgeY[3][i].second;
    faces[fIdx][1] = edgeY[3][i + 1].second;
    faces[fIdx][2] = sideXPos[i][0].second;
    properties.addFace(faces[fIdx]);
    fIdx++;

    faces[fIdx][0] = sideXPos[i + 1][0].second;
    faces[fIdx][1] = sideXPos[i][0].second;
    faces[fIdx][2] = edgeY[3][i + 1].second;
    properties.addFace(faces[fIdx]);
    fIdx++;
  }

  // edgeZ[0]
  for (size_t i = 0; i < edgeZ[0].size() - 1; ++i)
  {
    faces[fIdx][0] = edgeZ[0][i + 1].second;
    faces[fIdx][1] = sideXNeg[0][i + 1].second;
    faces[fIdx][2] = edgeZ[0][i].second;
    properties.addFace(faces[fIdx]);
    fIdx++;

    faces[fIdx][0] = sideXNeg[0][i].second;
    faces[fIdx][1] = edgeZ[0][i].second;
    faces[fIdx][2] = sideXNeg[0][i + 1].second;
    properties.addFace(faces[fIdx]);
    fIdx++;

    faces[fIdx][0] = edgeZ[0][i].second;
    faces[fIdx][1] = sideYNeg[i][0].second;
    faces[fIdx][2] = edgeZ[0][i + 1].second;
    properties.addFace(faces[fIdx]);
    fIdx++;

    faces[fIdx][0] = sideYNeg[i + 1][0].second;
    faces[fIdx][1] = edgeZ[0][i + 1].second;
    faces[fIdx][2] = sideYNeg[i][0].second;
    properties.addFace(faces[fIdx]);
    fIdx++;
  }

  // edgeZ[1]
  for (size_t i = 0; i < edgeZ[1].size() - 1; ++i)
  {
    faces[fIdx][0] = edgeZ[1][i].second;
    faces[fIdx][1] = sideXPos[0][i].second;
    faces[fIdx][2] = edgeZ[1][i + 1].second;
    properties.addFace(faces[fIdx]);
    fIdx++;

    faces[fIdx][0] = sideXPos[0][i + 1].second;
    faces[fIdx][1] = edgeZ[1][i + 1].second;
    faces[fIdx][2] = sideXPos[0][i].second;
    properties.addFace(faces[fIdx]);
    fIdx++;

    faces[fIdx][0] = edgeZ[1][i].second;
    faces[fIdx][1] = edgeZ[1][i + 1].second;
    faces[fIdx][2] = sideYNeg[i].back().second;
    properties.addFace(faces[fIdx]);
    fIdx++;

    faces[fIdx][0] = sideYNeg[i + 1].back().second;
    faces[fIdx][1] = sideYNeg[i].back().second;
    faces[fIdx][2] = edgeZ[1][i + 1].second;
    properties.addFace(faces[fIdx]);
    fIdx++;
  }

  // edgeZ[2]
  for (size_t i = 0; i < edgeZ[2].size() - 1; ++i)
  {
    faces[fIdx][0] = edgeZ[2][i + 1].second;
    faces[fIdx][1] = sideXPos.back()[i + 1].second;
    faces[fIdx][2] = edgeZ[2][i].second;
    properties.addFace(faces[fIdx]);
    fIdx++;

    faces[fIdx][0] = sideXPos.back()[i].second;
    faces[fIdx][1] = edgeZ[2][i].second;
    faces[fIdx][2] = sideXPos.back()[i + 1].second;
    properties.addFace(faces[fIdx]);
    fIdx++;

    faces[fIdx][0] = edgeZ[2][i + 1].second;
    faces[fIdx][1] = edgeZ[2][i].second;
    faces[fIdx][2] = sideYPos[i + 1].back().second;
    properties.addFace(faces[fIdx]);
    fIdx++;

    faces[fIdx][0] = sideYPos[i].back().second;
    faces[fIdx][1] = sideYPos[i + 1].back().second;
    faces[fIdx][2] = edgeZ[2][i].second;
    properties.addFace(faces[fIdx]);
    fIdx++;
  }

  // edgeZ[3]
  for (size_t i = 0; i < edgeZ[3].size() - 1; ++i)
  {
    faces[fIdx][0] = edgeZ[3][i].second;
    faces[fIdx][1] = sideXNeg.back()[i].second;
    faces[fIdx][2] = edgeZ[3][i + 1].second;
    properties.addFace(faces[fIdx]);
    fIdx++;

    faces[fIdx][0] = sideXNeg.back()[i + 1].second;
    faces[fIdx][1] = edgeZ[3][i + 1].second;
    faces[fIdx][2] = sideXNeg.back()[i].second;
    properties.addFace(faces[fIdx]);
    fIdx++;

    faces[fIdx][0] = edgeZ[3][i].second;
    faces[fIdx][1] = edgeZ[3][i + 1].second;
    faces[fIdx][2] = sideYPos[i][0].second;
    properties.addFace(faces[fIdx]);
    fIdx++;

    faces[fIdx][0] = sideYPos[i + 1][0].second;
    faces[fIdx][1] = sideYPos[i][0].second;
    faces[fIdx][2] = edgeZ[3][i + 1].second;
    properties.addFace(faces[fIdx]);
    fIdx++;
  }

  // -X side
  for (size_t i = 0; i < sideXNeg.size() - 1; ++i)
  {
    for (size_t j = 0; j < sideXNeg[i].size() - 1; ++j)
    {
      faces[fIdx][0] = sideXNeg[i + 0][j + 0].second;
      faces[fIdx][1] = sideXNeg[i + 0][j + 1].second;
      faces[fIdx][2] = sideXNeg[i + 1][j + 0].second;
      properties.addFace(faces[fIdx]);
      fIdx++;

      faces[fIdx][0] = sideXNeg[i + 1][j + 1].second;
      faces[fIdx][1] = sideXNeg[i + 1][j + 0].second;
      faces[fIdx][2] = sideXNeg[i + 0][j + 1].second;
      properties.addFace(faces[fIdx]);
      fIdx++;
    }
  }

  // +X side
  for (size_t i = 0; i < sideXPos.size() - 1; ++i)
  {
    for (size_t j = 0; j < sideXPos[i].size() - 1; ++j)
    {
      faces[fIdx][0] = sideXPos[i + 0][j + 0].second;
      faces[fIdx][1] = sideXPos[i + 1][j + 0].second;
      faces[fIdx][2] = sideXPos[i + 0][j + 1].second;
      properties.addFace(faces[fIdx]);
      fIdx++;

      faces[fIdx][0] = sideXPos[i + 1][j + 1].second;
      faces[fIdx][1] = sideXPos[i + 0][j + 1].second;
      faces[fIdx][2] = sideXPos[i + 1][j + 0].second;
      properties.addFace(faces[fIdx]);
      fIdx++;
    }
  }

  // -Y side
  for (size_t i = 0; i < sideYNeg.size() - 1; ++i)
  {
    for (size_t j = 0; j < sideYNeg[i].size() - 1; ++j)
    {
      faces[fIdx][0] = sideYNeg[i + 0][j + 0].second;
      faces[fIdx][1] = sideYNeg[i + 0][j + 1].second;
      faces[fIdx][2] = sideYNeg[i + 1][j + 0].second;
      properties.addFace(faces[fIdx]);
      fIdx++;

      faces[fIdx][0] = sideYNeg[i + 1][j + 1].second;
      faces[fIdx][1] = sideYNeg[i + 1][j + 0].second;
      faces[fIdx][2] = sideYNeg[i + 0][j + 1].second;
      properties.addFace(faces[fIdx]);
      fIdx++;
    }
  }

  // +Y side
  for (size_t i = 0; i < sideYPos.size() - 1; ++i)
  {
    for (size_t j = 0; j < sideYPos[i].size() - 1; ++j)
    {
      faces[fIdx][0] = sideYPos[i + 0][j + 0].second;
      faces[fIdx][1] = sideYPos[i + 1][j + 0].second;
      faces[fIdx][2] = sideYPos[i + 0][j + 1].second;
      properties.addFace(faces[fIdx]);
      fIdx++;

      faces[fIdx][0] = sideYPos[i + 1][j + 1].second;
      faces[fIdx][1] = sideYPos[i + 0][j + 1].second;
      faces[fIdx][2] = sideYPos[i + 1][j + 0].second;
      properties.addFace(faces[fIdx]);
      fIdx++;
    }
  }

  // -Z side
  for (size_t i = 0; i < sideZNeg.size() - 1; ++i)
  {
    for (size_t j = 0; j < sideZNeg[i].size() - 1; ++j)
    {
      faces[fIdx][0] = sideZNeg[i + 0][j + 0].second;
      faces[fIdx][1] = sideZNeg[i + 0][j + 1].second;
      faces[fIdx][2] = sideZNeg[i + 1][j + 0].second;
      properties.addFace(faces[fIdx]);
      fIdx++;

      faces[fIdx][0] = sideZNeg[i + 1][j + 1].second;
      faces[fIdx][1] = sideZNeg[i + 1][j + 0].second;
      faces[fIdx][2] = sideZNeg[i + 0][j + 1].second;
      properties.addFace(faces[fIdx]);
      fIdx++;
    }
  }

  // +Z side
  for (size_t i = 0; i < sideZPos.size() - 1; ++i)
  {
    for (size_t j = 0; j < sideZPos[i].size() - 1; ++j)
    {
      faces[fIdx][0] = sideZPos[i + 0][j + 0].second;
      faces[fIdx][1] = sideZPos[i + 1][j + 0].second;
      faces[fIdx][2] = sideZPos[i + 0][j + 1].second;
      properties.addFace(faces[fIdx]);
      fIdx++;

      faces[fIdx][0] = sideZPos[i + 1][j + 1].second;
      faces[fIdx][1] = sideZPos[i + 0][j + 1].second;
      faces[fIdx][2] = sideZPos[i + 1][j + 0].second;
      properties.addFace(faces[fIdx]);
      fIdx++;
    }
  }

  return properties;
}

//==============================================================================
void SoftBodyNodeHelper::setBox(SoftBodyNode*            _softBodyNode,
                                const Eigen::Vector3d&   _size,
                                const Eigen::Isometry3d& _localTransform,
                                const Eigen::Vector3i&   _frags,
                                double                   _totalMass,
                                double                   _vertexStiffness,
                                double                   _edgeStiffness,
                                double                   _dampingCoeff)
{
  assert(_softBodyNode != nullptr);
  _softBodyNode->setProperties(makeBoxProperties(_size,
                                                 _localTransform,
                                                 _frags,
                                                 _totalMass,
                                                 _vertexStiffness,
                                                 _edgeStiffness,
                                                 _dampingCoeff));
}

//==============================================================================
SoftBodyNode::UniqueProperties
SoftBodyNodeHelper::makeSinglePointMassProperties(
    double _totalMass,
    double _vertexStiffness,
    double _edgeStiffness,
    double _dampingCoeff)
{
  SoftBodyNode::UniqueProperties properties(
        _vertexStiffness, _edgeStiffness, _dampingCoeff);

  //----------------------------------------------------------------------------
  // Point masses
  //----------------------------------------------------------------------------
  // Number of point masses
  size_t nPointMasses = 1;

  // Mass per vertices
  double mass = _totalMass / nPointMasses;

  // Resting positions for each point mass
  std::vector<Eigen::Vector3d> restingPos(nPointMasses,
                                          Eigen::Vector3d::Zero());
  restingPos[0] = Eigen::Vector3d(+0.1, +0.1, +0.1);

  // Point masses
  for (size_t i = 0; i < nPointMasses; ++i)
  {
    PointMass::Properties point(restingPos[i], mass);
    properties.addPointMass(point);
  }

  return properties;
}

//==============================================================================
void SoftBodyNodeHelper::setSinglePointMass(SoftBodyNode* _softBodyNode,
                                        double _totalMass,
                                        double _vertexStiffness,
                                        double _edgeStiffness,
                                        double _dampingCoeff)
{
  assert(_softBodyNode != nullptr);
  _softBodyNode->setProperties(makeSinglePointMassProperties(
                                 _totalMass,
                                 _vertexStiffness,
                                 _edgeStiffness,
                                 _dampingCoeff));
}

//==============================================================================
SoftBodyNode::UniqueProperties SoftBodyNodeHelper::makeEllipsoidProperties(
    const Eigen::Vector3d& _size,
    size_t _nSlices,
    size_t _nStacks,
    double _totalMass,
    double _vertexStiffness,
    double _edgeStiffness,
    double _dampingCoeff)
{
  SoftBodyNode::UniqueProperties properties(_vertexStiffness,
                                            _edgeStiffness,
                                            _dampingCoeff);

  //----------------------------------------------------------------------------
  // Point masses
  //----------------------------------------------------------------------------
  // Number of point masses
  int nPointMasses = (_nStacks - 1) * _nSlices + 2;

  // Mass per vertices
  double mass = _totalMass / nPointMasses;

  // Resting positions for each point mass
  // -- top
  properties.addPointMass(
        PointMass::Properties(Eigen::Vector3d(0.0, 0.0, 0.5 * _size(2)), mass));

  // middle
  float drho = (DART_PI / _nStacks);
  float dtheta = (DART_2PI / _nSlices);
  for (size_t i = 1; i < _nStacks; i++)
  {
    float rho = i * drho;
    float srho = (sin(rho));
    float crho = (cos(rho));

    for (size_t j = 0; j < _nSlices; j++)
    {
      float theta = (j == _nSlices) ? 0.0f : j * dtheta;
      float stheta = (-sin(theta));
      float ctheta = (cos(theta));

      float x = 0.5 * srho * stheta;
      float y = 0.5 * srho * ctheta;
      float z = 0.5 * crho;

      properties.addPointMass(
            PointMass::Properties(
              Eigen::Vector3d(x * _size(0), y * _size(1), z * _size(2)), mass));
    }
  }
  // bottom
  properties.addPointMass(
      PointMass::Properties(Eigen::Vector3d(0.0, 0.0, -0.5 * _size(2)), mass));


  //----------------------------------------------------------------------------
  // Edges
  //----------------------------------------------------------------------------
  // a) longitudinal
  // -- top
  for (size_t i = 0; i < _nSlices; i++)
    properties.connectPointMasses(0, i + 1);
  // -- middle
  for (size_t i = 0; i < _nStacks - 2; i++)
    for (size_t j = 0; j < _nSlices; j++)
      properties.connectPointMasses(i*_nSlices + j + 1,
                                        (i + 1)*_nSlices + j + 1);
  // -- bottom
  for (size_t i = 0; i < _nSlices; i++)
    properties.connectPointMasses((_nStacks-1)*_nSlices + 1,
                                      (_nStacks-2)*_nSlices + i + 1);

  // b) latitudinal
  for (size_t i = 0; i < _nStacks - 1; i++)
  {
    for (size_t j = 0; j < _nSlices - 1; j++)
    {
      properties.connectPointMasses(i*_nSlices + j + 1, i*_nSlices + j + 2);
    }
    properties.connectPointMasses((i+1)*_nSlices, i*_nSlices + 1);
  }

  // c) cross (shear)
  for (size_t i = 0; i < _nStacks - 2; i++)
  {
    for (size_t j = 0; j < _nSlices - 1; j++)
    {
      properties.connectPointMasses(i * _nSlices + j + 1,
                                        (i + 1) * _nSlices + j + 2);
      properties.connectPointMasses(i * _nSlices + j + 2,
                                        (i + 1) * _nSlices + j + 1);
    }
    properties.connectPointMasses((i+1)*_nSlices, (i+1)*_nSlices + 1);
    properties.connectPointMasses(i*_nSlices + 1, (i+2)*_nSlices);
  }

  //----------------------------------------------------------------------------
  // Faces
  //----------------------------------------------------------------------------
  int meshIdx1 = 0;
  int meshIdx2 = 0;
  int meshIdx3 = 0;

  // top
  meshIdx1 = 0;
  for (size_t i = 0; i < _nSlices - 1; i++)
  {
    meshIdx2 = i + 1;
    meshIdx3 = i + 2;
    properties.addFace(Eigen::Vector3i(meshIdx1, meshIdx2, meshIdx3));
  }
  meshIdx2 = _nSlices;
  meshIdx3 = 1;
  properties.addFace(Eigen::Vector3i(meshIdx1, meshIdx2, meshIdx3));

  // middle
  for (size_t i = 0; i < _nStacks - 2; i++)
  {
    for (size_t j = 0; j < _nSlices - 1; j++)
    {
      meshIdx1 = i*_nSlices + j + 1;
      meshIdx2 = (i + 1)*_nSlices + j + 1;
      meshIdx3 = i*_nSlices + j + 2;
      properties.addFace(Eigen::Vector3i(meshIdx1, meshIdx2, meshIdx3));

      meshIdx1 = i*_nSlices + j + 2;
      meshIdx2 = (i + 1)*_nSlices + j + 1;
      meshIdx3 = (i + 1)*_nSlices + j + 2;
      properties.addFace(Eigen::Vector3i(meshIdx1, meshIdx2, meshIdx3));
    }

    meshIdx1 = (i + 1)*_nSlices;
    meshIdx2 = (i + 2)*_nSlices;
    meshIdx3 = i*_nSlices + 1;
    properties.addFace(Eigen::Vector3i(meshIdx1, meshIdx2, meshIdx3));

    meshIdx1 = i*_nSlices + 1;
    meshIdx2 = (i + 2)*_nSlices;
    meshIdx3 = (i + 2)*_nSlices + 1;
    properties.addFace(Eigen::Vector3i(meshIdx1, meshIdx2, meshIdx3));
  }

  // bottom
  meshIdx1 = (_nStacks-1)*_nSlices + 1;
  for (size_t i = 0; i < _nSlices - 1; i++)
  {
    meshIdx2 = (_nStacks-2)*_nSlices + i + 2;
    meshIdx3 = (_nStacks-2)*_nSlices + i + 1;
    properties.addFace(Eigen::Vector3i(meshIdx1, meshIdx2, meshIdx3));
  }
  meshIdx2 = (_nStacks-2)*_nSlices + 2;
  meshIdx3 = (_nStacks-1)*_nSlices;
  properties.addFace(Eigen::Vector3i(meshIdx1, meshIdx2, meshIdx3));

  return properties;
}

//==============================================================================
void SoftBodyNodeHelper::setEllipsoid(SoftBodyNode*          _softBodyNode,
                                      const Eigen::Vector3d& _size,
                                      size_t                 _nSlices,
                                      size_t                 _nStacks,
                                      double                 _totalMass,
                                      double                 _vertexStiffness,
                                      double                 _edgeStiffness,
                                      double                 _dampingCoeff)
{
  assert(_softBodyNode != nullptr);
  _softBodyNode->setProperties(makeEllipsoidProperties(_size,
                                                       _nSlices,
                                                       _nStacks,
                                                       _totalMass,
                                                       _vertexStiffness,
                                                       _edgeStiffness,
                                                       _dampingCoeff));
}

//==============================================================================
SoftBodyNode::UniqueProperties SoftBodyNodeHelper::makeCylinderProperties(
    double _radius,
    double _height,
    size_t _nSlices,
    size_t _nStacks,
    size_t _nRings,
    double _totalMass,
    double _vertexStiffness,
    double _edgeStiffness,
    double _dampingCoeff)
{
  SoftBodyNode::UniqueProperties properties(_vertexStiffness,
                                            _edgeStiffness,
                                            _dampingCoeff);

  //----------------------------------------------------------------------------
  // Point masses
  //----------------------------------------------------------------------------
  // Number of point masses
  size_t nTopPointMasses = _nSlices * (_nRings - 1) + 1;
  size_t nDrumPointMasses = (_nStacks + 1) * _nSlices;
  size_t nTotalMasses = nDrumPointMasses + 2 * nTopPointMasses;

  // Mass per vertices
  double mass = _totalMass / nTotalMasses;

  // Resting positions for each point mass
  float dradius = _radius / static_cast<float>(_nRings);
  float dtheta = DART_2PI / static_cast<float>(_nSlices);

  // -- top
  properties.addPointMass(PointMass::Properties(
            Eigen::Vector3d(0.0, 0.0, 0.5 * _height), mass));

  for (size_t i = 1; i < _nRings; ++i)
  {
    float z = 0.5;
    float radius = i * dradius;

    for (size_t j = 0; j < _nSlices; j++)
    {
      float theta = (j == _nSlices) ? 0.0f : j * dtheta;
      float stheta = (-sin(theta));
      float ctheta = (cos(theta));

      float x = stheta;
      float y = ctheta;

      properties.addPointMass(PointMass::Properties(
            Eigen::Vector3d(x * radius, y * radius, z * _height), mass));
    }
  }

  // -- middle
  float dz     = -1.0 / static_cast<float>(_nStacks);
  for (size_t i = 0; i < _nStacks + 1; i++)
  {
    float z = 0.5 + i * dz;

    for (size_t j = 0; j < _nSlices; j++)
    {
      float theta = (j == _nSlices) ? 0.0f : j * dtheta;
      float stheta = (-sin(theta));
      float ctheta = (cos(theta));

      float x = stheta;
      float y = ctheta;

      properties.addPointMass(PointMass::Properties(
            Eigen::Vector3d(x * _radius, y * _radius, z * _height), mass));
    }
  }

  // -- bottom
  for (size_t i = 1; i < _nRings; ++i)
  {
    float z = -0.5;
    float radius = _radius - i * dradius;

    for (size_t j = 0; j < _nSlices; j++)
    {
      float theta = (j == _nSlices) ? 0.0f : j * dtheta;
      float stheta = (-sin(theta));
      float ctheta = (cos(theta));

      float x = stheta;
      float y = ctheta;

      properties.addPointMass(PointMass::Properties(
            Eigen::Vector3d(x * radius, y * radius, z * _height), mass));
    }
  }

  properties.addPointMass(PointMass::Properties(
        Eigen::Vector3d(0.0, 0.0, -0.5 * _height), mass));

  //----------------------------------------------------------------------------
  // Edges
  //----------------------------------------------------------------------------
  // A. Drum part

  // a) longitudinal
  // -- top
  for (size_t i = 0; i < _nSlices; i++)
    properties.connectPointMasses(0, i + 1);
  for (size_t i = 0; i < _nRings - 1; i++)
  {
    for (size_t j = 0; j < _nSlices; j++)
    {
      properties.connectPointMasses(
            _nSlices + 1 + (i + 0) * _nSlices + j,
            _nSlices + 1 + (i + 1) * _nSlices + j);
    }
  }
  // -- middle
  for (size_t i = 0; i < _nStacks - 1; i++)
  {
    for (size_t j = 0; j < _nSlices; j++)
    {
      properties.connectPointMasses(
            nTopPointMasses + (i + 0) * _nSlices + j,
            nTopPointMasses + (i + 1) * _nSlices + j);
    }
  }
  // -- bottom
  for (size_t i = 0; i < _nRings - 1; i++)
  {
    for (size_t j = 0; j < _nSlices; j++)
    {
      properties.connectPointMasses(
            nTopPointMasses + (nDrumPointMasses - _nSlices)
            + (i + 0) * _nSlices + j,
            nTopPointMasses + (nDrumPointMasses - _nSlices)
            + (i + 1) * _nSlices + j);
    }
  }
  for (size_t i = 1; i < _nSlices; i++)
    properties.connectPointMasses(nTotalMasses - 1 - i,
                                      nTotalMasses - 1);

  // b) latitudinal
  for (size_t i = 0; i < _nStacks; i++)
  {
    for (size_t j = 0; j < _nSlices - 1; j++)
    {
      properties.connectPointMasses(
            nTopPointMasses + i * _nSlices + j + 0,
            nTopPointMasses + i * _nSlices + j + 1);
    }

    properties.connectPointMasses(
          nTopPointMasses + (i + 0) * _nSlices + _nSlices - 1,
          nTopPointMasses + (i + 0) * _nSlices);
  }
  // -- disk parts
  // TODO(JS): No latitudinal connections for top and bottom disks

  // c) cross (shear)
  // -- drum part
  for (size_t i = 0; i < _nStacks - 2; i++)
  {
    for (size_t j = 0; j < _nSlices - 1; j++)
    {
      properties.connectPointMasses(
            nTopPointMasses + (i + 0) * _nSlices + j + 0,
            nTopPointMasses + (i + 1) * _nSlices + j + 1);
      properties.connectPointMasses(
            nTopPointMasses + (i + 0) * _nSlices + j + 1,
            nTopPointMasses + (i + 1) * _nSlices + j + 0);
    }

    properties.connectPointMasses(
          nTopPointMasses + (i + 0) * _nSlices + _nSlices - 1,
          nTopPointMasses + (i + 1) * _nSlices);
    properties.connectPointMasses(
          nTopPointMasses + (i + 0) * _nSlices,
          nTopPointMasses + (i + 1) * _nSlices + _nSlices - 1);
  }
  // -- disk parts
  // TODO(JS): No cross connections for top and bottom disks

  //----------------------------------------------------------------------------
  // Faces
  //----------------------------------------------------------------------------
  int meshIdx1 = 0;
  int meshIdx2 = 0;
  int meshIdx3 = 0;

  // top
  size_t nConePointMass = 1;
  meshIdx1 = 0;
  for (size_t i = 0; i < _nSlices - 1; i++)
  {
    meshIdx2 = i + 1;
    meshIdx3 = i + 2;
    properties.addFace(Eigen::Vector3i(meshIdx1, meshIdx2, meshIdx3));
  }
  meshIdx2 = _nSlices;
  meshIdx3 = 1;
  properties.addFace(Eigen::Vector3i(meshIdx1, meshIdx2, meshIdx3));
  for (size_t i = 0; i < _nRings - 1; ++i)
  {
    for (size_t j = 0; j < _nSlices - 1; ++j)
    {
      meshIdx1 = (i + 0) * _nSlices + j;
      meshIdx2 = (i + 1) * _nSlices + j;
      meshIdx3 = (i + 0) * _nSlices + j + 1;
      properties.addFace(Eigen::Vector3i(nConePointMass + meshIdx1,
                                             nConePointMass + meshIdx2,
                                             nConePointMass + meshIdx3));

      meshIdx1 = (i + 0) * _nSlices + j + 1;
      meshIdx2 = (i + 1) * _nSlices + j;
      meshIdx3 = (i + 1) * _nSlices + j + 1;
      properties.addFace(Eigen::Vector3i(nConePointMass + meshIdx1,
                                             nConePointMass + meshIdx2,
                                             nConePointMass + meshIdx3));
    }

    meshIdx1 = (i + 0) * _nSlices + _nSlices - 1;
    meshIdx2 = (i + 1) * _nSlices + _nSlices - 1;
    meshIdx3 = (i + 0) * _nSlices + 0;
    properties.addFace(Eigen::Vector3i(nConePointMass + meshIdx1,
                                           nConePointMass + meshIdx2,
                                           nConePointMass + meshIdx3));

    meshIdx1 = (i + 0) * _nSlices + 0;
    meshIdx2 = (i + 1) * _nSlices + _nSlices - 1;
    meshIdx3 = (i + 1) * _nSlices + 0;
    properties.addFace(Eigen::Vector3i(nConePointMass + meshIdx1,
                                           nConePointMass + meshIdx2,
                                           nConePointMass + meshIdx3));
  }

  // middle
  for (size_t i = 0; i < _nStacks; i++)
  {
    for (size_t j = 0; j < _nSlices - 1; j++)
    {
      meshIdx1 = (i + 0) * _nSlices + j;
      meshIdx2 = (i + 1) * _nSlices + j;
      meshIdx3 = (i + 0) * _nSlices + j + 1;
      properties.addFace(Eigen::Vector3i(nTopPointMasses + meshIdx1,
                                             nTopPointMasses + meshIdx2,
                                             nTopPointMasses + meshIdx3));

      meshIdx1 = (i + 0) * _nSlices + j + 1;
      meshIdx2 = (i + 1) * _nSlices + j;
      meshIdx3 = (i + 1) * _nSlices + j + 1;
      properties.addFace(Eigen::Vector3i(nTopPointMasses + meshIdx1,
                                             nTopPointMasses + meshIdx2,
                                             nTopPointMasses + meshIdx3));
    }

    meshIdx1 = (i + 0) * _nSlices;
    meshIdx2 = (i + 0) * _nSlices + _nSlices - 1;
    meshIdx3 = (i + 1) * _nSlices;
    properties.addFace(Eigen::Vector3i(nTopPointMasses + meshIdx1,
                                           nTopPointMasses + meshIdx2,
                                           nTopPointMasses + meshIdx3));

    meshIdx1 = (i + 0) * _nSlices + _nSlices - 1;
    meshIdx2 = (i + 1) * _nSlices + _nSlices - 1;
    meshIdx3 = (i + 1) * _nSlices + 0;
    properties.addFace(Eigen::Vector3i(nTopPointMasses + meshIdx1,
                                           nTopPointMasses + meshIdx2,
                                           nTopPointMasses + meshIdx3));
  }

  // bottom
  for (size_t i = 0; i < _nRings - 1; ++i)
  {
    for (size_t j = 0; j < _nSlices - 1; ++j)
    {
      meshIdx1 = (i + 0) * _nSlices + j;
      meshIdx2 = (i + 1) * _nSlices + j;
      meshIdx3 = (i + 0) * _nSlices + j + 1;
      properties.addFace(
            Eigen::Vector3i(
              nTopPointMasses + (nDrumPointMasses - _nSlices) + meshIdx1,
              nTopPointMasses + (nDrumPointMasses - _nSlices) + meshIdx2,
              nTopPointMasses + (nDrumPointMasses - _nSlices) + meshIdx3));

      meshIdx1 = (i + 0) * _nSlices + j + 1;
      meshIdx2 = (i + 1) * _nSlices + j;
      meshIdx3 = (i + 1) * _nSlices + j + 1;
      properties.addFace(
            Eigen::Vector3i(
              nTopPointMasses + (nDrumPointMasses - _nSlices) + meshIdx1,
              nTopPointMasses + (nDrumPointMasses - _nSlices) + meshIdx2,
              nTopPointMasses + (nDrumPointMasses - _nSlices) + meshIdx3));
    }

    meshIdx1 = (i + 0) * _nSlices + _nSlices - 1;
    meshIdx2 = (i + 1) * _nSlices + _nSlices - 1;
    meshIdx3 = (i + 0) * _nSlices + 0;
    properties.addFace(
          Eigen::Vector3i(
            nTopPointMasses + (nDrumPointMasses - _nSlices) + meshIdx1,
            nTopPointMasses + (nDrumPointMasses - _nSlices) + meshIdx2,
            nTopPointMasses + (nDrumPointMasses - _nSlices) + meshIdx3));

    meshIdx1 = (i + 0) * _nSlices + 0;
    meshIdx2 = (i + 1) * _nSlices + _nSlices - 1;
    meshIdx3 = (i + 1) * _nSlices + 0;
    properties.addFace(
          Eigen::Vector3i(
            nTopPointMasses + (nDrumPointMasses - _nSlices) + meshIdx1,
            nTopPointMasses + (nDrumPointMasses - _nSlices) + meshIdx2,
            nTopPointMasses + (nDrumPointMasses - _nSlices) + meshIdx3));
  }
  meshIdx1 = 1;
  for (size_t i = 0; i < _nSlices - 1; i++)
  {
    meshIdx2 = i + 2;
    meshIdx3 = i + 3;
    properties.addFace(Eigen::Vector3i(
                             nTotalMasses - meshIdx1,
                             nTotalMasses - meshIdx2,
                             nTotalMasses - meshIdx3));
  }
  meshIdx2 = _nSlices + 1;
  meshIdx3 = 2;
  properties.addFace(Eigen::Vector3i(
                           nTotalMasses - meshIdx1,
                           nTotalMasses - meshIdx2,
                           nTotalMasses - meshIdx3));

  return properties;
}

//==============================================================================
void SoftBodyNodeHelper::setCylinder(SoftBodyNode* _softBodyNode,
                                     double _radius,
                                     double _height,
                                     size_t _nSlices,
                                     size_t _nStacks,
                                     size_t _nRings,
                                     double _totalMass,
                                     double _vertexStiffness,
                                     double _edgeStiffness,
                                     double _dampingCoeff)
{
  assert(_softBodyNode != nullptr);
  _softBodyNode->setProperties(makeCylinderProperties(_radius,
                                                      _height,
                                                      _nSlices,
                                                      _nStacks,
                                                      _nRings,
                                                      _totalMass,
                                                      _vertexStiffness,
                                                      _edgeStiffness,
                                                      _dampingCoeff));
}

}  // namespace dynamics
}  // namespace dart
<|MERGE_RESOLUTION|>--- conflicted
+++ resolved
@@ -45,6 +45,9 @@
 #include "dart/dynamics/Joint.h"
 #include "dart/dynamics/Shape.h"
 #include "dart/dynamics/Skeleton.h"
+#include "dart/renderer/LoadOpengl.h"
+#include "dart/renderer/RenderInterface.h"
+
 #include "dart/dynamics/PointMass.h"
 #include "dart/dynamics/SoftMeshShape.h"
 
@@ -1210,87 +1213,6 @@
 }
 
 //==============================================================================
-<<<<<<< HEAD
-void SoftBodyNode::draw(renderer::RenderInterface* _ri,
-                        const Eigen::Vector4d& _color,
-                        bool _useDefaultColor,
-                        int /*_depth*/) const
-{
-  if (_ri == nullptr)
-    return;
-
-  _ri->pushMatrix();
-
-  // render the self geometry
-//  mParentJoint->applyGLTransform(_ri);
-  _ri->transform(getRelativeTransform());
-
-  _ri->pushName((unsigned)mID);
-
-  auto shapeNodes = getShapeNodesWith<VisualAspect>();
-  for (auto shapeNode : shapeNodes)
-    shapeNode->draw(_ri, _color, _useDefaultColor);
-
-  // vertex
-//  if (_showPointMasses)
-//  {
-//    for (size_t i = 0; i < mPointMasses.size(); ++i)
-//    {
-//      _ri->pushMatrix();
-//      mPointMasses[i]->draw(_ri, _color, _useDefaultColor);
-//      _ri->popMatrix();
-//    }
-//  }
-
-  // edges (mesh)
-//  Eigen::Vector4d fleshColor = _color;
-//  fleshColor[3] = 0.5;
-//  _ri->setPenColor(fleshColor);
-//  if (_showMeshs)
-  {
-    _ri->setPenColor(mSoftShapeNode.lock()->get<VisualAspect>()->getRGBA());
-    glEnable(GL_LIGHTING);
-    glPolygonMode(GL_FRONT_AND_BACK, GL_FILL);
-
-    Eigen::Vector3d pos;
-    Eigen::Vector3d pos_normalized;
-    for (size_t i = 0; i < mAspectProperties.mFaces.size(); ++i)
-    {
-      glEnable(GL_AUTO_NORMAL);
-      glBegin(GL_TRIANGLES);
-
-      pos = mPointMasses[mAspectProperties.mFaces[i](0)]->getLocalPosition();
-      pos_normalized = pos.normalized();
-      glNormal3f(pos_normalized(0), pos_normalized(1), pos_normalized(2));
-      glVertex3f(pos(0), pos(1), pos(2));
-      pos = mPointMasses[mAspectProperties.mFaces[i](1)]->getLocalPosition();
-      pos_normalized = pos.normalized();
-      glNormal3f(pos_normalized(0), pos_normalized(1), pos_normalized(2));
-      glVertex3f(pos(0), pos(1), pos(2));
-      pos = mPointMasses[mAspectProperties.mFaces[i](2)]->getLocalPosition();
-      pos_normalized = pos.normalized();
-      glNormal3f(pos_normalized(0), pos_normalized(1), pos_normalized(2));
-      glVertex3f(pos(0), pos(1), pos(2));
-      glEnd();
-    }
-  }
-
-  _ri->popName();
-
-  // render the subtree
-//  for (unsigned int i = 0; i < mChildBodyNodes.size(); i++)
-//  {
-//    getChildBodyNode(i)->draw(_ri, _color, _useDefaultColor);
-//  }
-  for(Entity* entity : mChildEntities)
-    entity->draw(_ri, _color, _useDefaultColor);
-
-  _ri->popMatrix();
-}
-
-//==============================================================================
-=======
->>>>>>> 7c04754e
 void SoftBodyNode::_addPiToArtInertia(const Eigen::Vector3d& _p, double _Pi) const
 {
   Eigen::Matrix3d tmp = math::makeSkewSymmetric(_p);
