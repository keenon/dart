/*
 * Copyright (c) 2013-2015, Georgia Tech Research Corporation
 * All rights reserved.
 *
 * Author(s): Jeongseok Lee <jslee02@gmail.com>
 *
 * Georgia Tech Graphics Lab and Humanoid Robotics Lab
 *
 * Directed by Prof. C. Karen Liu and Prof. Mike Stilman
 * <karenliu@cc.gatech.edu> <mstilman@cc.gatech.edu>
 *
 * This file is provided under the following "BSD-style" License:
 *   Redistribution and use in source and binary forms, with or
 *   without modification, are permitted provided that the following
 *   conditions are met:
 *   * Redistributions of source code must retain the above copyright
 *     notice, this list of conditions and the following disclaimer.
 *   * Redistributions in binary form must reproduce the above
 *     copyright notice, this list of conditions and the following
 *     disclaimer in the documentation and/or other materials provided
 *     with the distribution.
 *   THIS SOFTWARE IS PROVIDED BY THE COPYRIGHT HOLDERS AND
 *   CONTRIBUTORS "AS IS" AND ANY EXPRESS OR IMPLIED WARRANTIES,
 *   INCLUDING, BUT NOT LIMITED TO, THE IMPLIED WARRANTIES OF
 *   MERCHANTABILITY AND FITNESS FOR A PARTICULAR PURPOSE ARE
 *   DISCLAIMED. IN NO EVENT SHALL THE COPYRIGHT HOLDER OR
 *   CONTRIBUTORS BE LIABLE FOR ANY DIRECT, INDIRECT, INCIDENTAL,
 *   SPECIAL, EXEMPLARY, OR CONSEQUENTIAL DAMAGES (INCLUDING, BUT NOT
 *   LIMITED TO, PROCUREMENT OF SUBSTITUTE GOODS OR SERVICES; LOSS OF
 *   USE, DATA, OR PROFITS; OR BUSINESS INTERRUPTION) HOWEVER CAUSED
 *   AND ON ANY THEORY OF LIABILITY, WHETHER IN CONTRACT, STRICT
 *   LIABILITY, OR TORT (INCLUDING NEGLIGENCE OR OTHERWISE) ARISING IN
 *   ANY WAY OUT OF THE USE OF THIS SOFTWARE, EVEN IF ADVISED OF THE
 *   POSSIBILITY OF SUCH DAMAGE.
 */

#include "dart/dynamics/UniversalJoint.h"

#include <string>

#include "dart/math/Helpers.h"
#include "dart/math/Geometry.h"

namespace dart {
namespace dynamics {

//==============================================================================
UniversalJoint::UniqueProperties::UniqueProperties(
    const Eigen::Vector3d& _axis1, const Eigen::Vector3d& _axis2)
  : mAxis({_axis1.normalized(), _axis2.normalized()})
{
  // Do nothing
}

//==============================================================================
UniversalJoint::Properties::Properties(
    const MultiDofJoint::Properties& _multiDofProperties,
    const UniversalJoint::UniqueProperties& _universalProperties)
  : MultiDofJoint::Properties(_multiDofProperties),
    UniversalJoint::UniqueProperties(_universalProperties)
{
  // Do nothing
}

//==============================================================================
UniversalJoint::~UniversalJoint()
{
  // Do nothing
}

//==============================================================================
void UniversalJoint::setProperties(const Properties& _properties)
{
  MultiDofJoint<2>::setProperties(
        static_cast<const MultiDofJoint<2>::Properties&>(_properties));
  setProperties(static_cast<const UniqueProperties&>(_properties));
}

//==============================================================================
void UniversalJoint::setProperties(const UniqueProperties& _properties)
{
  setAxis1(_properties.mAxis[0]);
  setAxis2(_properties.mAxis[1]);
}

//==============================================================================
UniversalJoint::Properties UniversalJoint::getUniversalJointProperties() const
{
  return Properties(getMultiDofJointProperties(), mUniversalP);
}

//==============================================================================
void UniversalJoint::copy(const UniversalJoint& _otherJoint)
{
  if(this == &_otherJoint)
    return;

  setProperties(_otherJoint.getUniversalJointProperties());
}

//==============================================================================
void UniversalJoint::copy(const UniversalJoint* _otherJoint)
{
  if(nullptr == _otherJoint)
    return;

  copy(*this);
}

//==============================================================================
UniversalJoint& UniversalJoint::operator=(const UniversalJoint& _otherJoint)
{
  copy(_otherJoint);
  return *this;
}

//==============================================================================
void UniversalJoint::setAxis1(const Eigen::Vector3d& _axis)
{
  mUniversalP.mAxis[0] = _axis.normalized();
  notifyPositionUpdate();
}

//==============================================================================
void UniversalJoint::setAxis2(const Eigen::Vector3d& _axis)
{
  mUniversalP.mAxis[1] = _axis.normalized();
  notifyPositionUpdate();
}

//==============================================================================
const Eigen::Vector3d& UniversalJoint::getAxis1() const
{
  return mUniversalP.mAxis[0];
}

//==============================================================================
const Eigen::Vector3d& UniversalJoint::getAxis2() const
{
  return mUniversalP.mAxis[1];
}

//==============================================================================
UniversalJoint::UniversalJoint(const Properties& _properties)
  : MultiDofJoint<2>(_properties)
{
  setProperties(_properties);
  updateDegreeOfFreedomNames();
}

//==============================================================================
Joint* UniversalJoint::clone() const
{
  return new UniversalJoint(getUniversalJointProperties());
}

//==============================================================================
Eigen::Matrix<double, 6, 2> UniversalJoint::getLocalJacobianStatic(
    const Eigen::Vector2d& _positions) const
{
  Eigen::Matrix<double, 6, 2> J;
  J.col(0) = math::AdTAngular(
               mT_ChildBodyToJoint
               * math::expAngular(-mAxis[1] * _positions[1]),
                                  mAxis[0]);
  J.col(1) = math::AdTAngular(mT_ChildBodyToJoint, mAxis[1]);
  assert(!math::isNan(J));
  return J;
}

//==============================================================================
void UniversalJoint::updateDegreeOfFreedomNames()
{
  if(!mDofs[0]->isNamePreserved())
    mDofs[0]->setName(mJointP.mName + "_1", false);
  if(!mDofs[1]->isNamePreserved())
    mDofs[1]->setName(mJointP.mName + "_2", false);
}

//==============================================================================
void UniversalJoint::updateLocalTransform() const
{
  const Eigen::Vector2d& positions = getPositionsStatic();
  mT = mJointP.mT_ParentBodyToJoint
       * Eigen::AngleAxisd(positions[0], mUniversalP.mAxis[0])
       * Eigen::AngleAxisd(positions[1], mUniversalP.mAxis[1])
       * mJointP.mT_ChildBodyToJoint.inverse();
  assert(math::verifyTransform(mT));
}

//==============================================================================
void UniversalJoint::updateLocalJacobian(bool) const
{
<<<<<<< HEAD
  mJacobian.col(0) = math::AdTAngular(
      mJointP.mT_ChildBodyToJoint
      * math::expAngular(-mUniversalP.mAxis[1] * getPositionsStatic()[1]),
                         mUniversalP.mAxis[0]);

  mJacobian.col(1) = math::AdTAngular(mJointP.mT_ChildBodyToJoint,
                                      mUniversalP.mAxis[1]);
  assert(!math::isNan(mJacobian));
=======
  mJacobian = getLocalJacobianStatic(getPositionsStatic());
>>>>>>> d1ec56ce
}

//==============================================================================
void UniversalJoint::updateLocalJacobianTimeDeriv() const
{
  Eigen::Vector6d tmpV1 = getLocalJacobianStatic().col(1)
                        * getVelocitiesStatic()[1];

  Eigen::Isometry3d tmpT = math::expAngular(-mUniversalP.mAxis[1]
                                            * getPositionsStatic()[1]);

  Eigen::Vector6d tmpV2
      = math::AdTAngular(mJointP.mT_ChildBodyToJoint * tmpT,
                         mUniversalP.mAxis[0]);

  mJacobianDeriv.col(0) = -math::ad(tmpV1, tmpV2);

  assert(!math::isNan(mJacobianDeriv.col(0)));
  assert(mJacobianDeriv.col(1) == Eigen::Vector6d::Zero());
}

}  // namespace dynamics
}  // namespace dart<|MERGE_RESOLUTION|>--- conflicted
+++ resolved
@@ -141,6 +141,21 @@
 }
 
 //==============================================================================
+Eigen::Matrix<double, 6, 2> UniversalJoint::getLocalJacobianStatic(
+    const Eigen::Vector2d& _positions) const
+{
+  Eigen::Matrix<double, 6, 2> J;
+  J.col(0) = math::AdTAngular(
+               mJointP.mT_ChildBodyToJoint
+               * math::expAngular(-mUniversalP.mAxis[1] * _positions[1]),
+                                  mUniversalP.mAxis[0]);
+  J.col(1) = math::AdTAngular(mJointP.mT_ChildBodyToJoint,
+                              mUniversalP.mAxis[1]);
+  assert(!math::isNan(J));
+  return J;
+}
+
+//==============================================================================
 UniversalJoint::UniversalJoint(const Properties& _properties)
   : MultiDofJoint<2>(_properties)
 {
@@ -152,20 +167,6 @@
 Joint* UniversalJoint::clone() const
 {
   return new UniversalJoint(getUniversalJointProperties());
-}
-
-//==============================================================================
-Eigen::Matrix<double, 6, 2> UniversalJoint::getLocalJacobianStatic(
-    const Eigen::Vector2d& _positions) const
-{
-  Eigen::Matrix<double, 6, 2> J;
-  J.col(0) = math::AdTAngular(
-               mT_ChildBodyToJoint
-               * math::expAngular(-mAxis[1] * _positions[1]),
-                                  mAxis[0]);
-  J.col(1) = math::AdTAngular(mT_ChildBodyToJoint, mAxis[1]);
-  assert(!math::isNan(J));
-  return J;
 }
 
 //==============================================================================
@@ -191,18 +192,7 @@
 //==============================================================================
 void UniversalJoint::updateLocalJacobian(bool) const
 {
-<<<<<<< HEAD
-  mJacobian.col(0) = math::AdTAngular(
-      mJointP.mT_ChildBodyToJoint
-      * math::expAngular(-mUniversalP.mAxis[1] * getPositionsStatic()[1]),
-                         mUniversalP.mAxis[0]);
-
-  mJacobian.col(1) = math::AdTAngular(mJointP.mT_ChildBodyToJoint,
-                                      mUniversalP.mAxis[1]);
-  assert(!math::isNan(mJacobian));
-=======
   mJacobian = getLocalJacobianStatic(getPositionsStatic());
->>>>>>> d1ec56ce
 }
 
 //==============================================================================
