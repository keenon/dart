/*
 * Copyright (c) 2011-2015, Georgia Tech Research Corporation
 * All rights reserved.
 *
 * Author(s): Sehoon Ha <sehoon.ha@gmail.com>,
 *            Jeongseok Lee <jslee02@gmail.com>
 *
 * Georgia Tech Graphics Lab and Humanoid Robotics Lab
 *
 * Directed by Prof. C. Karen Liu and Prof. Mike Stilman
 * <karenliu@cc.gatech.edu> <mstilman@cc.gatech.edu>
 *
 * This file is provided under the following "BSD-style" License:
 *   Redistribution and use in source and binary forms, with or
 *   without modification, are permitted provided that the following
 *   conditions are met:
 *   * Redistributions of source code must retain the above copyright
 *     notice, this list of conditions and the following disclaimer.
 *   * Redistributions in binary form must reproduce the above
 *     copyright notice, this list of conditions and the following
 *     disclaimer in the documentation and/or other materials provided
 *     with the distribution.
 *   THIS SOFTWARE IS PROVIDED BY THE COPYRIGHT HOLDERS AND
 *   CONTRIBUTORS "AS IS" AND ANY EXPRESS OR IMPLIED WARRANTIES,
 *   INCLUDING, BUT NOT LIMITED TO, THE IMPLIED WARRANTIES OF
 *   MERCHANTABILITY AND FITNESS FOR A PARTICULAR PURPOSE ARE
 *   DISCLAIMED. IN NO EVENT SHALL THE COPYRIGHT HOLDER OR
 *   CONTRIBUTORS BE LIABLE FOR ANY DIRECT, INDIRECT, INCIDENTAL,
 *   SPECIAL, EXEMPLARY, OR CONSEQUENTIAL DAMAGES (INCLUDING, BUT NOT
 *   LIMITED TO, PROCUREMENT OF SUBSTITUTE GOODS OR SERVICES; LOSS OF
 *   USE, DATA, OR PROFITS; OR BUSINESS INTERRUPTION) HOWEVER CAUSED
 *   AND ON ANY THEORY OF LIABILITY, WHETHER IN CONTRACT, STRICT
 *   LIABILITY, OR TORT (INCLUDING NEGLIGENCE OR OTHERWISE) ARISING IN
 *   ANY WAY OUT OF THE USE OF THIS SOFTWARE, EVEN IF ADVISED OF THE
 *   POSSIBILITY OF SUCH DAMAGE.
 */

#include "dart/dynamics/Skeleton.h"

#include <algorithm>
#include <queue>
#include <string>
#include <vector>

#include "dart/common/Console.h"
#include "dart/math/Geometry.h"
#include "dart/math/Helpers.h"
#include "dart/dynamics/BodyNode.h"
#include "dart/dynamics/DegreeOfFreedom.h"
#include "dart/dynamics/Joint.h"
#include "dart/dynamics/EndEffector.h"
#include "dart/dynamics/Marker.h"
#include "dart/dynamics/PointMass.h"
#include "dart/dynamics/SoftBodyNode.h"

namespace dart {
namespace dynamics {

//==============================================================================
Skeleton::Properties::Properties(
    const std::string& _name,
    bool _isMobile,
    const Eigen::Vector3d& _gravity,
    double _timeStep,
    bool _enabledSelfCollisionCheck,
    bool _enableAdjacentBodyCheck)
  : mName(_name),
    mIsMobile(_isMobile),
    mGravity(_gravity),
    mTimeStep(_timeStep),
    mEnabledSelfCollisionCheck(_enabledSelfCollisionCheck),
    mEnabledAdjacentBodyCheck(_enableAdjacentBodyCheck)
{
  // Do nothing
}

//==============================================================================
Skeleton::Skeleton(const std::string& _name)
  : mSkeletonP(_name),
    mNumDofs(0),
    mNameMgrForBodyNodes("BodyNode"),
    mNameMgrForJoints("Joint"),
    mNameMgrForSoftBodyNodes("BodyNode"),
    mTotalMass(0.0),
    mIsArticulatedInertiaDirty(true),
    mIsMassMatrixDirty(true),
    mIsAugMassMatrixDirty(true),
    mIsInvMassMatrixDirty(true),
    mIsInvAugMassMatrixDirty(true),
    mIsCoriolisForcesDirty(true),
    mIsGravityForcesDirty(true),
    mIsCoriolisAndGravityForcesDirty(true),
    mIsExternalForcesDirty(true),
    mIsDampingForcesDirty(true),
    mIsImpulseApplied(false),
    mUnionRootSkeleton(this),
    mUnionSize(1),
    onNameChanged(mNameChangedSignal)
{
  // Do nothing
}

//==============================================================================
Skeleton::~Skeleton()
{
  for (BodyNode* bn : mBodyNodes)
  {
    if(bn->getParentJoint())
      delete bn->getParentJoint();

    delete bn;
  }

  for (EndEffector* ee : mEndEffectors)
  {
    delete ee;
  }
}

//==============================================================================
std::shared_ptr<Skeleton> Skeleton::clone() const
{
  SkeletonPtr skelClone(new Skeleton(getName()));

  for(size_t i=0; i<getNumBodyNodes(); ++i)
  {
    // Create a clone of the parent Joint
    Joint* joint = getJoint(i)->clone();

    // Identify the original parent BodyNode
    const BodyNode* originalParent = getBodyNode(i)->getParentBodyNode();

    // Grab the parent BodyNode clone (using its name, which is guaranteed to be
    // unique), or use nullptr if this is a root BodyNode
    BodyNode* parentClone = originalParent == nullptr? nullptr :
          skelClone->getBodyNode(originalParent->getName());

    if( (nullptr != originalParent) && (nullptr == parentClone) )
    {
      dterr << "[Skeleton::clone] Failed to find a clone of BodyNode named ["
            << originalParent->getName() << "] which is needed as the parent "
            << "of the BodyNode named [" << getBodyNode(i)->getName()
            << "] and should already have been created. Please report this as "
            << "a bug!\n";
    }

    skelClone->registerBodyNode(getBodyNode(i)->clone(parentClone, joint));
  }

  for(size_t i=0; i<getNumEndEffectors(); ++i)
  {
    // Grab the EndEffector we want to clone
    const EndEffector* originalEE = getEndEffector(i);

    // Identify the original parent BodyNode
    const BodyNode* originalParent = originalEE->getParentBodyNode();

    // Grab the clone of the original parent
    BodyNode* parentClone = skelClone->getBodyNode(originalParent->getName());

    skelClone->registerEndEffector(parentClone, originalEE->clone(parentClone));
  }

  skelClone->setProperties(getSkeletonProperties());

  return skelClone;
}

//==============================================================================
void Skeleton::setProperties(const Properties& _properties)
{
  setName(_properties.mName);
  setMobile(_properties.mIsMobile);
  setGravity(_properties.mGravity);
  setTimeStep(_properties.mTimeStep);

  if(_properties.mEnabledSelfCollisionCheck)
    enableSelfCollision(_properties.mEnabledAdjacentBodyCheck);
  else
    disableSelfCollision();
}

//==============================================================================
const Skeleton::Properties& Skeleton::getSkeletonProperties() const
{
  return mSkeletonP;
}

//==============================================================================
const std::string& Skeleton::setName(const std::string& _name)
{
  if(_name == mSkeletonP.mName)
    return mSkeletonP.mName;

  const std::string oldName = mSkeletonP.mName;
  mSkeletonP.mName = _name;

  mNameChangedSignal.raise(this, oldName, mSkeletonP.mName);

  return mSkeletonP.mName;
}

//==============================================================================
const std::string& Skeleton::getName() const
{
  return mSkeletonP.mName;
}

//==============================================================================
void Skeleton::addEntryToBodyNodeNameMgr(BodyNode* _newNode)
{
  _newNode->mEntityP.mName =
      mNameMgrForBodyNodes.issueNewNameAndAdd(_newNode->getName(), _newNode);
}

//==============================================================================
void Skeleton::addEntryToJointNameMgr(Joint* _newJoint)
{
  _newJoint->mJointP.mName =
      mNameMgrForJoints.issueNewNameAndAdd(_newJoint->getName(), _newJoint);
  _newJoint->updateDegreeOfFreedomNames();
}

//==============================================================================
void Skeleton::addEntryToEndEffectorNameMgr(EndEffector* _ee)
{
  _ee->mEntityP.mName =
      mNameMgrForEndEffectors.issueNewNameAndAdd(_ee->getName(), _ee);
}

//==============================================================================
void Skeleton::addEntryToSoftBodyNodeNameMgr(SoftBodyNode* _newNode)
{
  // Note: This doesn't need the same checks as BodyNode and Joint, because
  // its name has already been resolved against all the BodyNodes, which includes
  // all SoftBodyNodes.
  mNameMgrForSoftBodyNodes.addName(_newNode->getName(), _newNode);
}

//==============================================================================
void Skeleton::addMarkersOfBodyNode(BodyNode* _node)
{
  for (size_t i=0; i<_node->getNumMarkers(); ++i)
    addEntryToMarkerNameMgr(_node->getMarker(i));
}

//==============================================================================
void Skeleton::removeMarkersOfBodyNode(BodyNode* _node)
{
  for (size_t i=0; i<_node->getNumMarkers(); ++i)
    mNameMgrForMarkers.removeName(_node->getMarker(i)->getName());
}

//==============================================================================
const std::string& Skeleton::addEntryToMarkerNameMgr(Marker* _newMarker)
{
  _newMarker->mProperties.mName = mNameMgrForMarkers.issueNewNameAndAdd(
      _newMarker->getName(), _newMarker);
  return _newMarker->mProperties.mName;
}

//==============================================================================
void Skeleton::enableSelfCollision(bool _enableAdjecentBodyCheck)
{
  mSkeletonP.mEnabledSelfCollisionCheck = true;
  mSkeletonP.mEnabledAdjacentBodyCheck = _enableAdjecentBodyCheck;
}

//==============================================================================
void Skeleton::disableSelfCollision()
{
  mSkeletonP.mEnabledSelfCollisionCheck = false;
  mSkeletonP.mEnabledAdjacentBodyCheck = false;
}

//==============================================================================
bool Skeleton::isEnabledSelfCollisionCheck() const
{
  return mSkeletonP.mEnabledSelfCollisionCheck;
}

//==============================================================================
bool Skeleton::isEnabledAdjacentBodyCheck() const
{
  return mSkeletonP.mEnabledAdjacentBodyCheck;
}

//==============================================================================
void Skeleton::setMobile(bool _isMobile)
{
  mSkeletonP.mIsMobile = _isMobile;
}

//==============================================================================
bool Skeleton::isMobile() const
{
  return mSkeletonP.mIsMobile;
}

//==============================================================================
void Skeleton::setTimeStep(double _timeStep)
{
  assert(_timeStep > 0.0);
  mSkeletonP.mTimeStep = _timeStep;
  notifyArticulatedInertiaUpdate();
}

//==============================================================================
double Skeleton::getTimeStep() const
{
  return mSkeletonP.mTimeStep;
}

//==============================================================================
void Skeleton::setGravity(const Eigen::Vector3d& _gravity)
{
  mSkeletonP.mGravity = _gravity;
  mIsGravityForcesDirty = true;
  mIsCoriolisAndGravityForcesDirty = true;
}

//==============================================================================
const Eigen::Vector3d& Skeleton::getGravity() const
{
  return mSkeletonP.mGravity;
}

//==============================================================================
void Skeleton::addBodyNode(BodyNode* _body)
{
  assert(_body && _body->getParentJoint());

  mBodyNodes.push_back(_body);
  addEntryToBodyNodeNameMgr(_body);
  addMarkersOfBodyNode(_body);
  _body->mSkeleton = this;
  registerJoint(_body->getParentJoint());

  SoftBodyNode* softBodyNode = dynamic_cast<SoftBodyNode*>(_body);
  if (softBodyNode)
  {
    mSoftBodyNodes.push_back(softBodyNode);
    addEntryToSoftBodyNodeNameMgr(softBodyNode);
  }
}

//==============================================================================
double Skeleton::getMass() const
{
  return mTotalMass;
}

//==============================================================================
size_t Skeleton::getNumBodyNodes() const
{
  return mBodyNodes.size();
}

//==============================================================================
size_t Skeleton::getNumRigidBodyNodes() const
{
  return mBodyNodes.size() - mSoftBodyNodes.size();
}

//==============================================================================
size_t Skeleton::getNumSoftBodyNodes() const
{
  return mSoftBodyNodes.size();
}

//==============================================================================
BodyNode* Skeleton::getRootBodyNode()
{
  if (mBodyNodes.size()==0)
    return NULL;

  // We assume that the first element of body nodes is root.
  return mBodyNodes[0];
}

//==============================================================================
const BodyNode* Skeleton::getRootBodyNode() const
{
  return const_cast<Skeleton*>(this)->getRootBodyNode();
}

//==============================================================================
template<typename T>
static T getVectorObjectIfAvailable(size_t _idx, const std::vector<T>& _vec)
{
  // TODO: Should we have an out-of-bounds assertion or throw here?
  if (_idx < _vec.size())
    return _vec[_idx];

  return nullptr;
}

//==============================================================================
BodyNode* Skeleton::getBodyNode(size_t _idx)
{
  return getVectorObjectIfAvailable<BodyNode*>(_idx, mBodyNodes);
}

//==============================================================================
const BodyNode* Skeleton::getBodyNode(size_t _idx) const
{
  return getVectorObjectIfAvailable<BodyNode*>(_idx, mBodyNodes);
}

//==============================================================================
SoftBodyNode* Skeleton::getSoftBodyNode(size_t _idx)
{
  return getVectorObjectIfAvailable<SoftBodyNode*>(_idx, mSoftBodyNodes);
}

//==============================================================================
const SoftBodyNode* Skeleton::getSoftBodyNode(size_t _idx) const
{
  return getVectorObjectIfAvailable<SoftBodyNode*>(_idx, mSoftBodyNodes);
}

//==============================================================================
BodyNode* Skeleton::getBodyNode(const std::string& _name)
{
  return mNameMgrForBodyNodes.getObject(_name);
}

//==============================================================================
const BodyNode* Skeleton::getBodyNode(const std::string& _name) const
{
  return mNameMgrForBodyNodes.getObject(_name);
}

//==============================================================================
SoftBodyNode* Skeleton::getSoftBodyNode(const std::string& _name)
{
  return mNameMgrForSoftBodyNodes.getObject(_name);
}

const SoftBodyNode* Skeleton::getSoftBodyNode(const std::string& _name) const
{
  return mNameMgrForSoftBodyNodes.getObject(_name);
}

//==============================================================================
size_t Skeleton::getNumJoints() const
{
  // The number of joints and body nodes are identical
  return getNumBodyNodes();
}

//==============================================================================
Joint* Skeleton::getJoint(size_t _idx)
{
  BodyNode* bn = getVectorObjectIfAvailable<BodyNode*>(_idx, mBodyNodes);
  if (bn)
    return bn->getParentJoint();

  return NULL;
}

//==============================================================================
const Joint* Skeleton::getJoint(size_t _idx) const
{
  return const_cast<Skeleton*>(this)->getJoint(_idx);
}

//==============================================================================
Joint* Skeleton::getJoint(const std::string& _name)
{
  return mNameMgrForJoints.getObject(_name);
}

//==============================================================================
const Joint* Skeleton::getJoint(const std::string& _name) const
{
  return mNameMgrForJoints.getObject(_name);
}

//==============================================================================
DegreeOfFreedom* Skeleton::getDof(size_t _idx)
{
  return getVectorObjectIfAvailable<DegreeOfFreedom*>(_idx, mDofs);
}

//==============================================================================
const DegreeOfFreedom* Skeleton::getDof(size_t _idx) const
{
  return getVectorObjectIfAvailable<DegreeOfFreedom*>(_idx, mDofs);
}

//==============================================================================
DegreeOfFreedom* Skeleton::getDof(const std::string& _name)
{
  return mNameMgrForDofs.getObject(_name);
}

//==============================================================================
const DegreeOfFreedom* Skeleton::getDof(const std::string& _name) const
{
  return mNameMgrForDofs.getObject(_name);
}

//==============================================================================
size_t Skeleton::getNumEndEffectors() const
{
  return mEndEffectors.size();
}

//==============================================================================
EndEffector* Skeleton::getEndEffector(size_t _idx)
{
  return getVectorObjectIfAvailable<EndEffector*>(_idx, mEndEffectors);
}

//==============================================================================
const EndEffector* Skeleton::getEndEffector(size_t _idx) const
{
  return getVectorObjectIfAvailable<EndEffector*>(_idx, mEndEffectors);
}

//==============================================================================
EndEffector* Skeleton::getEndEffector(const std::string& _name)
{
  return mNameMgrForEndEffectors.getObject(_name);
}

//==============================================================================
const EndEffector* Skeleton::getEndEffector(const std::string& _name) const
{
  return mNameMgrForEndEffectors.getObject(_name);
}

//==============================================================================
Marker* Skeleton::getMarker(const std::string& _name)
{
  return mNameMgrForMarkers.getObject(_name);
}

//==============================================================================
const Marker* Skeleton::getMarker(const std::string& _name) const
{
  return const_cast<Skeleton*>(this)->getMarker(_name);
}

//==============================================================================
void Skeleton::init(double _timeStep, const Eigen::Vector3d& _gravity)
{
  // Set timestep and gravity
  setTimeStep(_timeStep);
  setGravity(_gravity);

  // Get root bodynodes that don't have parent bodynode
  std::vector<BodyNode*> rootBodyNodes;
  for (size_t i = 0; i < mBodyNodes.size(); ++i)
  {
    if (mBodyNodes[i]->getParentBodyNode() == NULL)
      rootBodyNodes.push_back(mBodyNodes[i]);
  }

  // Rearrange the list of body nodes with BFS (Breadth First Search)
  std::queue<BodyNode*> queue;
  mBodyNodes.clear();
  for (size_t i = 0; i < rootBodyNodes.size(); ++i)
  {
    queue.push(rootBodyNodes[i]);

    while (!queue.empty())
    {
      BodyNode* itBodyNode = queue.front();
      queue.pop();
      mBodyNodes.push_back(itBodyNode);
      for (size_t j = 0; j < itBodyNode->getNumChildBodyNodes(); ++j)
        queue.push(itBodyNode->getChildBodyNode(j));
    }
  }

  ///////////////////////////////////////////////////////////////////////////

  // Initialize body nodes and generalized coordinates
  mDofs.clear();
  mNumDofs = 0;
  const size_t numBodyNodes = getNumBodyNodes();
  for (size_t i = 0; i < numBodyNodes; ++i)
  {
    BodyNode* bodyNode = mBodyNodes[i];
    Joint*    joint    = bodyNode->getParentJoint();

    const size_t numDofsOfJoint = joint->getNumDofs();
    for (size_t j = 0; j < numDofsOfJoint; ++j)
    {
      mDofs.push_back(joint->getDof(j));
      joint->setIndexInSkeleton(j, mNumDofs + j);
    }

    bodyNode->init(this);
    mNumDofs += joint->getNumDofs();
  }

  // Set dimension of dynamics quantities
  size_t dof = getNumDofs();
  mM    = Eigen::MatrixXd::Zero(dof, dof);
  mAugM = Eigen::MatrixXd::Zero(dof, dof);
  mInvM = Eigen::MatrixXd::Zero(dof, dof);
  mInvAugM = Eigen::MatrixXd::Zero(dof, dof);
  mCvec = Eigen::VectorXd::Zero(dof);
  mG    = Eigen::VectorXd::Zero(dof);
  mCg   = Eigen::VectorXd::Zero(dof);
  mFext = Eigen::VectorXd::Zero(dof);
  mFc   = Eigen::VectorXd::Zero(dof);
  mFd   = Eigen::VectorXd::Zero(dof);

  // Clear external/internal force
  clearExternalForces();
  resetForces();

  // Calculate mass
  updateTotalMass();
}

//==============================================================================
size_t Skeleton::getDof() const
{
  return getNumDofs();
}

//==============================================================================
size_t Skeleton::getNumDofs() const
{
  return mNumDofs;
}

//==============================================================================
GenCoordInfo Skeleton::getGenCoordInfo(size_t _index) const
{
  assert(_index < getNumDofs());

  return mGenCoordInfos[_index];
}

//==============================================================================
void Skeleton::setCommand(size_t _index, double _command)
{
  assert(_index < getNumDofs());

  Joint* joint = mDofs[_index]->getJoint();
  const size_t localIndex = mDofs[_index]->getIndexInJoint();

  return joint->setCommand(localIndex, _command);
}

//==============================================================================
double Skeleton::getCommand(size_t _index) const
{
  assert(_index <getNumDofs());

  const Joint* joint = mDofs[_index]->getJoint();
  const size_t localIndex = mDofs[_index]->getIndexInJoint();

  return joint->getCommand(localIndex);
}

//==============================================================================
void Skeleton::setCommands(const Eigen::VectorXd& _commands)
{
  for (const auto& bodyNode : mBodyNodes)
  {
    Joint*       joint = bodyNode->getParentJoint();
    const size_t dof   = joint->getNumDofs();

    if (dof)
    {
      size_t index = joint->getDof(0)->getIndexInSkeleton();
      joint->setCommands(_commands.segment(index, dof));
    }
  }
}

//==============================================================================
Eigen::VectorXd Skeleton::getCommands() const
{
  Eigen::VectorXd commands(getNumDofs());

  for (const auto& bodyNode : mBodyNodes)
  {
    const Joint* joint = bodyNode->getParentJoint();
    const size_t dof   = joint->getNumDofs();

    if (dof)
    {
      size_t index = joint->getDof(0)->getIndexInSkeleton();
      commands.segment(index, dof) = joint->getCommands();
    }
  }

  return commands;
}

//==============================================================================
void Skeleton::resetCommands()
{
  for (auto& bodyNode : mBodyNodes)
    bodyNode->getParentJoint()->resetCommands();
}

//==============================================================================
void Skeleton::setPosition(size_t _index, double _position)
{
  assert(_index < getNumDofs());

  mDofs[_index]->setPosition(_position);
}

//==============================================================================
double Skeleton::getPosition(size_t _index) const
{
  assert(_index <getNumDofs());

  return mDofs[_index]->getPosition();
}

//==============================================================================
void Skeleton::setPositions(const Eigen::VectorXd& _positions)
{
  for (const auto& bodyNode : mBodyNodes)
  {
    Joint*       joint = bodyNode->getParentJoint();
    const size_t dof   = joint->getNumDofs();

    if (dof)
    {
      size_t index = joint->getDof(0)->getIndexInSkeleton();
      joint->setPositions(_positions.segment(index, dof));
    }
  }
}

//==============================================================================
Eigen::VectorXd Skeleton::getPositions() const
{
  Eigen::VectorXd q(getNumDofs());

  for (const auto& bodyNode : mBodyNodes)
  {
    const Joint* joint = bodyNode->getParentJoint();
    const size_t dof   = joint->getNumDofs();

    if (dof)
    {
      size_t index = joint->getDof(0)->getIndexInSkeleton();
      q.segment(index, dof) = joint->getPositions();
    }
  }

  return q;
}

//==============================================================================
Eigen::VectorXd Skeleton::getPositionSegment(
    const std::vector<size_t>& _id) const
{
  Eigen::VectorXd q(_id.size());

  for (size_t i = 0; i < _id.size(); ++i)
    q[i] = mDofs[_id[i]]->getPosition();

  return q;
}

//==============================================================================
void Skeleton::setPositionSegment(const std::vector<size_t>& _id,
                                  const Eigen::VectorXd& _positions)
{
  assert((int)_id.size() == _positions.size());
  if((int)_id.size() != _positions.size())
  {
    dterr << "[Skeleton::setPositionSegment] Mismatch between _id size ("
          << _id.size() << ") and _positions size (" << _positions.size()
          << "). Positions will NOT be set!\n";
    return;
  }

  for (size_t i = 0; i < _id.size(); ++i)
  {
    DegreeOfFreedom* dof = getDof(_id[i]);
    dof->setPosition(_positions[i]);
  }
}

//==============================================================================
void Skeleton::resetPositions()
{
  for (size_t i = 0; i < mBodyNodes.size(); ++i)
    mBodyNodes[i]->getParentJoint()->resetPositions();
}

//==============================================================================
void Skeleton::setPositionLowerLimit(size_t _index, double _position)
{
  assert(_index < getNumDofs());

  mDofs[_index]->setPositionLowerLimit(_position);
}

//==============================================================================
double Skeleton::getPositionLowerLimit(size_t _index)
{
  assert(_index <getNumDofs());

  return mDofs[_index]->getPositionLowerLimit();
}

//==============================================================================
void Skeleton::setPositionUpperLimit(size_t _index, double _position)
{
  assert(_index < getNumDofs());

  mDofs[_index]->setPositionUpperLimit(_position);
}

//==============================================================================
double Skeleton::getPositionUpperLimit(size_t _index)
{
  assert(_index <getNumDofs());

  return mDofs[_index]->getPositionUpperLimit();
}

//==============================================================================
void Skeleton::setVelocity(size_t _index, double _velocity)
{
  assert(_index < getNumDofs());

  mDofs[_index]->setVelocity(_velocity);
}

//==============================================================================
double Skeleton::getVelocity(size_t _index) const
{
  assert(_index <getNumDofs());

  return mDofs[_index]->getVelocity();
}

//==============================================================================
void Skeleton::setVelocities(const Eigen::VectorXd& _velocities)
{
  for (const auto& bodyNode : mBodyNodes)
  {
    Joint*       joint = bodyNode->getParentJoint();
    const size_t dof   = joint->getNumDofs();

    if (dof)
    {
      size_t index = joint->getDof(0)->getIndexInSkeleton();
      joint->setVelocities(_velocities.segment(index, dof));
    }
  }
}

//==============================================================================
void Skeleton::setVelocitySegment(const std::vector<size_t>& _id,
                                  const Eigen::VectorXd& _velocities)
{
  assert((int)_id.size() == _velocities.size());
  if((int)_id.size() != _velocities.size())
  {
    dterr << "[Skeleton::setVelocitySegment] Mismatch between _id size ("
          << _id.size() << ") and _velocity size (" << _velocities.size()
          << "). Velocities will NOT be set!\n";
    return;
  }

  for (size_t i=0; i<_id.size(); ++i)
  {
    DegreeOfFreedom* dof = getDof(_id[i]);
    dof->setVelocity(_velocities[i]);
  }
}

//==============================================================================
Eigen::VectorXd Skeleton::getVelocities() const
{
  Eigen::VectorXd dq(getNumDofs());

  for (const auto& bodyNode : mBodyNodes)
  {
    const Joint* joint = bodyNode->getParentJoint();
    const size_t dof   = joint->getNumDofs();

    if (dof)
    {
      size_t index = joint->getDof(0)->getIndexInSkeleton();
      dq.segment(index, dof) = joint->getVelocities();
    }
  }

  return dq;
}

//==============================================================================
Eigen::VectorXd Skeleton::getVelocitySegment(const std::vector<size_t>& _id) const
{
  Eigen::VectorXd dq(_id.size());

  for(size_t i=0; i<_id.size(); ++i)
  {
    const DegreeOfFreedom* dof = getDof(_id[i]);
    dq[i] = dof->getVelocity();
  }

  return dq;
}

//==============================================================================
void Skeleton::resetVelocities()
{
  for (size_t i = 0; i < mBodyNodes.size(); ++i)
    mBodyNodes[i]->getParentJoint()->resetVelocities();
}

//==============================================================================
void Skeleton::setVelocityLowerLimit(size_t _index, double _velocity)
{
  assert(_index < getNumDofs());

  mDofs[_index]->setVelocityLowerLimit(_velocity);
}

//==============================================================================
double Skeleton::getVelocityLowerLimit(size_t _index)
{
  assert(_index <getNumDofs());

  return mDofs[_index]->getVelocityLowerLimit();
}

//==============================================================================
void Skeleton::setVelocityUpperLimit(size_t _index, double _velocity)
{
  assert(_index < getNumDofs());

  mDofs[_index]->setVelocityUpperLimit(_velocity);
}

//==============================================================================
double Skeleton::getVelocityUpperLimit(size_t _index)
{
  assert(_index <getNumDofs());

  return mDofs[_index]->getVelocityUpperLimit();
}

//==============================================================================
void Skeleton::setAcceleration(size_t _index, double _acceleration)
{
  assert(_index < getNumDofs());

  mDofs[_index]->setAcceleration(_acceleration);
}

//==============================================================================
double Skeleton::getAcceleration(size_t _index) const
{
  assert(_index <getNumDofs());

  return mDofs[_index]->getAcceleration();
}

//==============================================================================
void Skeleton::setAccelerations(const Eigen::VectorXd& _accelerations)
{
  for (const auto& bodyNode : mBodyNodes)
  {
    Joint*       joint = bodyNode->getParentJoint();
    const size_t dof   = joint->getNumDofs();

    if (dof)
    {
      size_t index = joint->getDof(0)->getIndexInSkeleton();
      joint->setAccelerations(_accelerations.segment(index, dof));
    }
  }
}

//==============================================================================
void Skeleton::setAccelerationSegment(const std::vector<size_t>& _id,
                                      const Eigen::VectorXd& _accelerations)
{
  assert((int)_id.size() == _accelerations.size());
  if((int)_id.size() != _accelerations.size())
  {
    dterr << "[Skeleton::setAccelerationSegment] Mismatch between _id size ("
          << _id.size() << ") and _acceleration size (" << _accelerations.size()
          << "). Accelerations will NOT be set!\n";
    return;
  }

  for (size_t i=0; i<_id.size(); ++i)
  {
    DegreeOfFreedom* dof = getDof(_id[i]);
    dof->setAcceleration(_accelerations[i]);
  }
}

//==============================================================================
Eigen::VectorXd Skeleton::getAccelerations() const
{
  Eigen::VectorXd ddq(getNumDofs());

  for (const auto& bodyNode : mBodyNodes)
  {
    const Joint* joint = bodyNode->getParentJoint();
    const size_t dof   = joint->getNumDofs();

    if (dof)
    {
      size_t index = joint->getDof(0)->getIndexInSkeleton();
      ddq.segment(index, dof) = joint->getAccelerations();
    }
  }

  return ddq;
}

//==============================================================================
Eigen::VectorXd Skeleton::getAccelerationSegment(const std::vector<size_t>& _id) const
{
  Eigen::VectorXd ddq(_id.size());

  for (size_t i=0; i<_id.size(); ++i)
  {
    const DegreeOfFreedom* dof = getDof(_id[i]);
    ddq[i] = dof->getAcceleration();
  }

  return ddq;
}

//==============================================================================
void Skeleton::resetAccelerations()
{
  for (size_t i = 0; i < mBodyNodes.size(); ++i)
    mBodyNodes[i]->getParentJoint()->resetAccelerations();
}

//==============================================================================
void Skeleton::setForce(size_t _index, double _force)
{
  assert(_index < getNumDofs());

  mDofs[_index]->setForce(_force);
}

//==============================================================================
double Skeleton::getForce(size_t _index)
{
  assert(_index <getNumDofs());

  return mDofs[_index]->getForce();
}

//==============================================================================
void Skeleton::setForces(const Eigen::VectorXd& _forces)
{
  for (const auto& bodyNode : mBodyNodes)
  {
    Joint*       joint = bodyNode->getParentJoint();
    const size_t dof   = joint->getNumDofs();

    if (dof)
    {
      size_t index = joint->getDof(0)->getIndexInSkeleton();
      joint->setForces(_forces.segment(index, dof));
    }
  }
}

//==============================================================================
Eigen::VectorXd Skeleton::getForces() const
{
  Eigen::VectorXd forces(getNumDofs());

  for (const auto& bodyNode : mBodyNodes)
  {
    const Joint* joint = bodyNode->getParentJoint();
    const size_t dof   = joint->getNumDofs();

    if (dof)
    {
      size_t index = joint->getDof(0)->getIndexInSkeleton();
      forces.segment(index, dof) = joint->getForces();
    }
  }

  return forces;
}

//==============================================================================
void Skeleton::resetForces()
{
  for (size_t i = 0; i < mBodyNodes.size(); ++i)
    mBodyNodes[i]->getParentJoint()->resetForces();

  // TODO(JS): Find better place
  for (size_t i = 0; i < mSoftBodyNodes.size(); ++i)
  {
    for (size_t j = 0; j < mSoftBodyNodes[i]->getNumPointMasses(); ++j)
      mSoftBodyNodes[i]->getPointMass(j)->resetForces();
  }
}

//==============================================================================
void Skeleton::setForceLowerLimit(size_t _index, double _force)
{
  assert(_index < getNumDofs());

  mDofs[_index]->setForceLowerLimit(_force);
}

//==============================================================================
double Skeleton::getForceLowerLimit(size_t _index)
{
  assert(_index <getNumDofs());

  return mDofs[_index]->getForceLowerLimit();
}

//==============================================================================
void Skeleton::setForceUpperLimit(size_t _index, double _force)
{
  assert(_index < getNumDofs());

  mDofs[_index]->setForceUpperLimit(_force);
}

//==============================================================================
double Skeleton::getForceUpperLimit(size_t _index)
{
  assert(_index <getNumDofs());

  return mDofs[_index]->getVelocityUpperLimit();
}

//==============================================================================
Eigen::VectorXd Skeleton::getVelocityChanges() const
{
  const size_t dof = getNumDofs();
  Eigen::VectorXd velChange(dof);

  size_t index = 0;
  for (size_t i = 0; i < dof; ++i)
  {
    Joint* joint      = mDofs[i]->getJoint();
    size_t localIndex = mDofs[i]->getIndexInJoint();

    velChange[index++] = joint->getVelocityChange(localIndex);
  }

  assert(index == dof);

  return velChange;
}

//==============================================================================
void Skeleton::setConstraintImpulses(const Eigen::VectorXd& _impulses)
{
  setJointConstraintImpulses(_impulses);
}

//==============================================================================
void Skeleton::setJointConstraintImpulses(const Eigen::VectorXd& _impulses)
{
  const size_t dof = getNumDofs();

  size_t index = 0;
  for (size_t i = 0; i < dof; ++i)
  {
    Joint* joint      = mDofs[i]->getJoint();
    size_t localIndex = mDofs[i]->getIndexInJoint();

    joint->setConstraintImpulse(localIndex, _impulses[index++]);
  }

  assert(index == dof);
}

//==============================================================================
Eigen::VectorXd Skeleton::getConstraintImpulses() const
{
  return getJointConstraintImpulses();
}

//==============================================================================
Eigen::VectorXd Skeleton::getJointConstraintImpulses() const
{
  const size_t dof = getNumDofs();
  Eigen::VectorXd impulse(dof);

  size_t index = 0;
  for (size_t i = 0; i < dof; ++i)
  {
    Joint* joint      = mDofs[i]->getJoint();
    size_t localIndex = mDofs[i]->getIndexInJoint();

    impulse[index++] = joint->getConstraintImpulse(localIndex);
  }

  assert(index == dof);

  return impulse;
}

//==============================================================================
void Skeleton::setState(const Eigen::VectorXd& _state)
{
  assert(_state.size() % 2 == 0);

  size_t index = 0;
  size_t dof = 0;
  size_t halfSize = _state.size() / 2;
  Joint* joint;

  for (size_t i = 0; i < mBodyNodes.size(); ++i)
  {
    joint = mBodyNodes[i]->getParentJoint();

    dof = joint->getNumDofs();

    if (dof)
    {
      joint->setPositions(_state.segment(index, dof));
      joint->setVelocities(_state.segment(index + halfSize, dof));

      index += dof;
    }
  }
}

//==============================================================================
Eigen::VectorXd Skeleton::getState() const
{
  Eigen::VectorXd state(2 * getNumDofs());

  state << getPositions(), getVelocities();

  return state;
}

//==============================================================================
void Skeleton::integratePositions(double _dt)
{
  for (size_t i = 0; i < mBodyNodes.size(); ++i)
    mBodyNodes[i]->getParentJoint()->integratePositions(_dt);

  for (size_t i = 0; i < mSoftBodyNodes.size(); ++i)
  {
    for (size_t j = 0; j < mSoftBodyNodes[i]->getNumPointMasses(); ++j)
      mSoftBodyNodes[i]->getPointMass(j)->integratePositions(_dt);
  }
}

//==============================================================================
void Skeleton::integrateVelocities(double _dt)
{
  for (size_t i = 0; i < mBodyNodes.size(); ++i)
    mBodyNodes[i]->getParentJoint()->integrateVelocities(_dt);

  for (size_t i = 0; i < mSoftBodyNodes.size(); ++i)
  {
    for (size_t j = 0; j < mSoftBodyNodes[i]->getNumPointMasses(); ++j)
      mSoftBodyNodes[i]->getPointMass(j)->integrateVelocities(_dt);
  }
}

//==============================================================================
void Skeleton::computeForwardKinematics(bool _updateTransforms,
                                        bool _updateVels,
                                        bool _updateAccs)
{
  if (_updateTransforms)
  {
    for (std::vector<BodyNode*>::iterator it = mBodyNodes.begin();
         it != mBodyNodes.end(); ++it)
    {
      (*it)->updateTransform();
    }
  }

  if (_updateVels)
  {
    for (std::vector<BodyNode*>::iterator it = mBodyNodes.begin();
         it != mBodyNodes.end(); ++it)
    {
      (*it)->updateVelocity();
      (*it)->updatePartialAcceleration();
    }
  }

  if (_updateAccs)
  {
    for (std::vector<BodyNode*>::iterator it = mBodyNodes.begin();
         it != mBodyNodes.end(); ++it)
    {
      (*it)->updateAccelerationID();
    }
  }
}

//==============================================================================
bool isValidBodyNode(const Skeleton* _skeleton,
                     const BodyNode* _bodyNode,
                     const std::string& _jacobianType)
{
  if (nullptr == _bodyNode)
  {
    dtwarn << "[Skeleton::getJacobian] Invalid BodyNode pointer, 'nullptr'. "
           << "Returning zero Jacobian." << std::endl;
    return false;
  }

  // The given BodyNode should be in the Skeleton.
  if (_bodyNode->getSkeleton() != _skeleton)
  {
    dtwarn << "[Skeleton::getJacobian] Attempting to get a "
           << _jacobianType << " of a BodyNode '"
           << _bodyNode->getName() << "' that is not in this Skeleton '"
           << _skeleton->getName() << ". Returning zero Jacobian." << std::endl;
    return false;
  }

  return true;
}

//==============================================================================
template <typename JacobianType>
void assignJacobian(JacobianType& _J,
                    const BodyNode* _bodyNode,
                    const JacobianType& _JBodyNode)
{
  // Assign the BodyNode's Jacobian to the result Jacobian.
  size_t localIndex = 0;
  const auto& indices = _bodyNode->getDependentGenCoordIndices();
  for (const auto& index : indices)
  {
    // Each index should be less than the number of dofs of this Skeleton.
    assert(index < _bodyNode->getSkeleton()->getNumDofs());

    _J.col(index) = _JBodyNode.col(localIndex++);
  }
}

//==============================================================================
math::Jacobian Skeleton::getJacobian(const BodyNode* _bodyNode) const
{
  math::Jacobian J = math::Jacobian::Zero(6, getNumDofs());

  // If _bodyNode is nullptr or not in this Skeleton, return zero Jacobian
  if (!isValidBodyNode(this, _bodyNode, "spatial Jacobian"))
    return J;

  // Get the spatial Jacobian of the targeting BodyNode
  const math::Jacobian JBodyNode = _bodyNode->getJacobian();

  // Assign the BodyNode's Jacobian to the full-sized Jacobian
  assignJacobian<math::Jacobian>(J, _bodyNode, JBodyNode);

  return J;
}

//==============================================================================
math::Jacobian Skeleton::getJacobian(const BodyNode* _bodyNode,
                                     const Frame* _inCoordinatesOf) const
{
  math::Jacobian J = math::Jacobian::Zero(6, getNumDofs());

  // If _bodyNode is nullptr or not in this Skeleton, return zero Jacobian
  if (!isValidBodyNode(this, _bodyNode, "spatial Jacobian"))
    return J;

  // Get the spatial Jacobian of the targeting BodyNode
  const math::Jacobian JBodyNode = _bodyNode->getJacobian(_inCoordinatesOf);

  // Assign the BodyNode's Jacobian to the full-sized Jacobian
  assignJacobian<math::Jacobian>(J, _bodyNode, JBodyNode);

  return J;
}

//==============================================================================
math::Jacobian Skeleton::getJacobian(const BodyNode* _bodyNode,
                                     const Eigen::Vector3d& _localOffset) const
{
  math::Jacobian J = math::Jacobian::Zero(6, getNumDofs());

  // If _bodyNode is nullptr or not in this Skeleton, return zero Jacobian
  if (!isValidBodyNode(this, _bodyNode, "spatial Jacobian"))
    return J;

  // Get the spatial Jacobian of the targeting BodyNode
  const math::Jacobian JBodyNode = _bodyNode->getJacobian(_localOffset);

  // Assign the BodyNode's Jacobian to the full-sized Jacobian
  assignJacobian<math::Jacobian>(J, _bodyNode, JBodyNode);

  return J;
}

//==============================================================================
math::Jacobian Skeleton::getJacobian(const BodyNode* _bodyNode,
                                     const Eigen::Vector3d& _localOffset,
                                     const Frame* _inCoordinatesOf) const
{
  math::Jacobian J = math::Jacobian::Zero(6, getNumDofs());

  // If _bodyNode is nullptr or not in this Skeleton, return zero Jacobian
  if (!isValidBodyNode(this, _bodyNode, "spatial Jacobian"))
    return J;

  // Get the spatial Jacobian of the targeting BodyNode
  const math::Jacobian JBodyNode = _bodyNode->getJacobian(_localOffset,
                                                          _inCoordinatesOf);

  // Assign the BodyNode's Jacobian to the full-sized Jacobian
  assignJacobian<math::Jacobian>(J, _bodyNode, JBodyNode);

  return J;
}

//==============================================================================
math::Jacobian Skeleton::getWorldJacobian(const BodyNode* _bodyNode) const
{
  math::Jacobian J = math::Jacobian::Zero(6, getNumDofs());

  // If _bodyNode is nullptr or not in this Skeleton, return zero Jacobian
  if (!isValidBodyNode(this, _bodyNode, "spatial Jacobian"))
    return J;

  // Get the spatial Jacobian of the targeting BodyNode
  const math::Jacobian JBodyNode = _bodyNode->getWorldJacobian();

  // Assign the BodyNode's Jacobian to the full-sized Jacobian
  assignJacobian<math::Jacobian>(J, _bodyNode, JBodyNode);

  return J;
}

//==============================================================================
math::Jacobian Skeleton::getWorldJacobian(
    const BodyNode* _bodyNode,
    const Eigen::Vector3d& _localOffset) const
{
  math::Jacobian J = math::Jacobian::Zero(6, getNumDofs());

  // If _bodyNode is nullptr or not in this Skeleton, return zero Jacobian
  if (!isValidBodyNode(this, _bodyNode, "spatial Jacobian"))
    return J;

  // Get the spatial Jacobian of the targeting BodyNode
  const math::Jacobian JBodyNode = _bodyNode->getWorldJacobian(_localOffset);

  // Assign the BodyNode's Jacobian to the full-sized Jacobian
  assignJacobian<math::Jacobian>(J, _bodyNode, JBodyNode);

  return J;
}

//==============================================================================
math::LinearJacobian Skeleton::getLinearJacobian(
    const BodyNode* _bodyNode,
    const Frame* _inCoordinatesOf) const
{
  math::LinearJacobian Jv = math::LinearJacobian::Zero(3, getNumDofs());

  // If _bodyNode is nullptr or not in this Skeleton, return zero Jacobian
  if (!isValidBodyNode(this, _bodyNode, "linear Jacobian"))
    return Jv;

  // Get the linear Jacobian of the targeting BodyNode
  math::LinearJacobian JvBodyNode
      = _bodyNode->getLinearJacobian(_inCoordinatesOf);

  // Assign the BodyNode's Jacobian to the full-sized Jacobian
  assignJacobian<math::LinearJacobian>(Jv, _bodyNode, JvBodyNode);

  return Jv;
}

//==============================================================================
math::LinearJacobian Skeleton::getLinearJacobian(
    const BodyNode* _bodyNode,
    const Eigen::Vector3d& _localOffset,
    const Frame* _inCoordinatesOf) const
{
  math::LinearJacobian Jv = math::LinearJacobian::Zero(3, getNumDofs());

  // If _bodyNode is nullptr or not in this Skeleton, return zero Jacobian
  if (!isValidBodyNode(this, _bodyNode, "linear Jacobian"))
    return Jv;

  // Get the linear Jacobian of the targeting BodyNode
  math::LinearJacobian JvBodyNode
      = _bodyNode->getLinearJacobian(_localOffset, _inCoordinatesOf);

  // Assign the BodyNode's Jacobian to the full-sized Jacobian
  assignJacobian<math::LinearJacobian>(Jv, _bodyNode, JvBodyNode);

  return Jv;
}

//==============================================================================
math::AngularJacobian Skeleton::getAngularJacobian(
    const BodyNode* _bodyNode,
    const Frame* _inCoordinatesOf) const
{
  math::AngularJacobian Jw = math::AngularJacobian::Zero(3, getNumDofs());

  // If _bodyNode is nullptr or not in this Skeleton, return zero Jacobian
  if (!isValidBodyNode(this, _bodyNode, "angular Jacobian"))
    return Jw;

  // Get the angular Jacobian of the targeting BodyNode
  math::AngularJacobian JwBodyNode
      = _bodyNode->getAngularJacobian(_inCoordinatesOf);

  // Assign the BodyNode's Jacobian to the full-sized Jacobian
  assignJacobian<math::AngularJacobian>(Jw, _bodyNode, JwBodyNode);

  return Jw;
}

//==============================================================================
math::Jacobian Skeleton::getJacobianSpatialDeriv(
    const BodyNode* _bodyNode) const
{
  math::Jacobian dJ = math::Jacobian::Zero(6, getNumDofs());

  // If _bodyNode is nullptr or not in this Skeleton, return zero Jacobian
  if (!isValidBodyNode(this, _bodyNode, "spatial Jacobian time derivative"))
    return dJ;

  // Get the spatial Jacobian time derivative of the targeting BodyNode
  math::Jacobian dJBodyNode = _bodyNode->getJacobianSpatialDeriv();

  // Assign the BodyNode's Jacobian to the full-sized Jacobian
  assignJacobian<math::Jacobian>(dJ, _bodyNode, dJBodyNode);

  return dJ;
}

//==============================================================================
math::Jacobian Skeleton::getJacobianSpatialDeriv(
    const BodyNode* _bodyNode,
    const Frame* _inCoordinatesOf) const
{
  math::Jacobian dJ = math::Jacobian::Zero(6, getNumDofs());

  // If _bodyNode is nullptr or not in this Skeleton, return zero Jacobian
  if (!isValidBodyNode(this, _bodyNode, "spatial Jacobian time derivative"))
    return dJ;

  // Get the spatial Jacobian time derivative of the targeting BodyNode
  math::Jacobian dJBodyNode
      = _bodyNode->getJacobianSpatialDeriv(_inCoordinatesOf);

  // Assign the BodyNode's Jacobian to the full-sized Jacobian
  assignJacobian<math::Jacobian>(dJ, _bodyNode, dJBodyNode);

  return dJ;
}

//==============================================================================
math::Jacobian Skeleton::getJacobianSpatialDeriv(
    const BodyNode* _bodyNode,
    const Eigen::Vector3d& _localOffset) const
{
  math::Jacobian dJ = math::Jacobian::Zero(6, getNumDofs());

  // If _bodyNode is nullptr or not in this Skeleton, return zero Jacobian
  if (!isValidBodyNode(this, _bodyNode, "spatial Jacobian time derivative"))
    return dJ;

  // Get the spatial Jacobian time derivative of the targeting BodyNode
  math::Jacobian dJBodyNode
      = _bodyNode->getJacobianSpatialDeriv(_localOffset);

  // Assign the BodyNode's Jacobian to the full-sized Jacobian
  assignJacobian<math::Jacobian>(dJ, _bodyNode, dJBodyNode);

  return dJ;
}

//==============================================================================
math::Jacobian Skeleton::getJacobianSpatialDeriv(
    const BodyNode* _bodyNode,
    const Eigen::Vector3d& _localOffset,
    const Frame* _inCoordinatesOf) const
{
  math::Jacobian dJ = math::Jacobian::Zero(6, getNumDofs());

  // If _bodyNode is nullptr or not in this Skeleton, return zero Jacobian
  if (!isValidBodyNode(this, _bodyNode, "spatial Jacobian time derivative"))
    return dJ;

  // Get the spatial Jacobian time derivative of the targeting BodyNode
  math::Jacobian dJBodyNode
      = _bodyNode->getJacobianSpatialDeriv(_localOffset, _inCoordinatesOf);

  // Assign the BodyNode's Jacobian to the full-sized Jacobian
  assignJacobian<math::Jacobian>(dJ, _bodyNode, dJBodyNode);

  return dJ;
}

//==============================================================================
math::Jacobian Skeleton::getJacobianClassicDeriv(
    const BodyNode* _bodyNode) const
{
  math::Jacobian dJ = math::Jacobian::Zero(3, getNumDofs());

  // If _bodyNode is nullptr or not in this Skeleton, return zero Jacobian
  if (!isValidBodyNode(this, _bodyNode,
                       "spatial Jacobian (classical) time derivative"))
    return dJ;

  // Get the spatial Jacobian time derivative of the targeting BodyNode
  math::Jacobian dJBodyNode = _bodyNode->getJacobianClassicDeriv();

  // Assign the BodyNode's Jacobian to the full-sized Jacobian
  assignJacobian<math::Jacobian>(dJ, _bodyNode, dJBodyNode);

  return dJ;
}

//==============================================================================
math::Jacobian Skeleton::getJacobianClassicDeriv(
    const BodyNode* _bodyNode,
    const Frame* _inCoordinatesOf) const
{
  math::Jacobian dJ = math::Jacobian::Zero(3, getNumDofs());

  // If _bodyNode is nullptr or not in this Skeleton, return zero Jacobian
  if (!isValidBodyNode(this, _bodyNode,
                       "spatial Jacobian (classical) time derivative"))
    return dJ;

  // Get the spatial Jacobian time derivative of the targeting BodyNode
  math::Jacobian dJBodyNode
      = _bodyNode->getJacobianClassicDeriv(_inCoordinatesOf);

  // Assign the BodyNode's Jacobian to the full-sized Jacobian
  assignJacobian<math::Jacobian>(dJ, _bodyNode, dJBodyNode);

  return dJ;
}

//==============================================================================
math::Jacobian Skeleton::getJacobianClassicDeriv(
    const BodyNode* _bodyNode,
    const Eigen::Vector3d& _localOffset,
    const Frame* _inCoordinatesOf) const
{
  math::Jacobian dJ = math::Jacobian::Zero(3, getNumDofs());

  // If _bodyNode is nullptr or not in this Skeleton, return zero Jacobian
  if (!isValidBodyNode(this, _bodyNode,
                       "spatial Jacobian (classical) time derivative"))
    return dJ;

  // Get the spatial Jacobian time derivative of the targeting BodyNode
  math::Jacobian dJBodyNode
      = _bodyNode->getJacobianClassicDeriv(_localOffset, _inCoordinatesOf);

  // Assign the BodyNode's Jacobian to the full-sized Jacobian
  assignJacobian<math::Jacobian>(dJ, _bodyNode, dJBodyNode);

  return dJ;
}

//==============================================================================
math::LinearJacobian Skeleton::getLinearJacobianDeriv(
    const BodyNode* _bodyNode,
    const Frame* _inCoordinatesOf) const
{
  math::LinearJacobian dJv = math::LinearJacobian::Zero(3, getNumDofs());

  // If _bodyNode is nullptr or not in this Skeleton, return zero Jacobian
  if (!isValidBodyNode(this, _bodyNode, "linear Jacobian time derivative"))
    return dJv;

  // Get the linear Jacobian time derivative of the targeting BodyNode
  math::LinearJacobian JvBodyNode
      = _bodyNode->getLinearJacobianDeriv(_inCoordinatesOf);

  // Assign the BodyNode's Jacobian to the full-sized Jacobian
  assignJacobian<math::LinearJacobian>(dJv, _bodyNode, JvBodyNode);

  return dJv;
}

//==============================================================================
math::LinearJacobian Skeleton::getLinearJacobianDeriv(
    const BodyNode* _bodyNode,
    const Eigen::Vector3d& _localOffset,
    const Frame* _inCoordinatesOf) const
{
  math::LinearJacobian dJv = math::LinearJacobian::Zero(3, getNumDofs());

  // If _bodyNode is nullptr or not in this Skeleton, return zero Jacobian
  if (!isValidBodyNode(this, _bodyNode, "linear Jacobian time derivative"))
    return dJv;

  // Get the linear Jacobian time derivative of the targeting BodyNode
  math::LinearJacobian JvBodyNode
      = _bodyNode->getLinearJacobianDeriv(_localOffset, _inCoordinatesOf);

  // Assign the BodyNode's Jacobian to the full-sized Jacobian
  assignJacobian<math::LinearJacobian>(dJv, _bodyNode, JvBodyNode);

  return dJv;
}

//==============================================================================
math::AngularJacobian Skeleton::getAngularJacobianDeriv(
    const BodyNode* _bodyNode, const Frame* _inCoordinatesOf) const
{
  math::AngularJacobian dJw = math::AngularJacobian::Zero(3, getNumDofs());

  // If _bodyNode is nullptr or not in this Skeleton, return zero Jacobian
  if (!isValidBodyNode(this, _bodyNode, "angular Jacobian time derivative"))
    return dJw;

  // Get the angular Jacobian time derivative of the targeting BodyNode
  math::AngularJacobian JwBodyNode
      = _bodyNode->getAngularJacobianDeriv(_inCoordinatesOf);

  // Assign the BodyNode's Jacobian to the full-sized Jacobian
  assignJacobian<math::AngularJacobian>(dJw, _bodyNode, JwBodyNode);

  return dJw;
}

//==============================================================================
const Eigen::MatrixXd& Skeleton::getMassMatrix()
{
  if (mIsMassMatrixDirty)
    updateMassMatrix();
  return mM;
}

//==============================================================================
const Eigen::MatrixXd& Skeleton::getAugMassMatrix()
{
  if (mIsAugMassMatrixDirty)
    updateAugMassMatrix();

  return mAugM;
}

//==============================================================================
const Eigen::MatrixXd& Skeleton::getInvMassMatrix()
{
  if (mIsInvMassMatrixDirty)
    updateInvMassMatrix();

  return mInvM;
}

//==============================================================================
const Eigen::MatrixXd& Skeleton::getInvAugMassMatrix()
{
  if (mIsInvAugMassMatrixDirty)
    updateInvAugMassMatrix();

  return mInvAugM;
}

//==============================================================================
const Eigen::VectorXd& Skeleton::getCoriolisForces()
{
  if (mIsCoriolisForcesDirty)
    updateCoriolisForces();

  return mCvec;
}

//==============================================================================
const Eigen::VectorXd& Skeleton::getGravityForces()
{
  if (mIsGravityForcesDirty)
    updateGravityForces();

  return mG;
}

//==============================================================================
const Eigen::VectorXd& Skeleton::getCoriolisAndGravityForces()
{
  if (mIsCoriolisAndGravityForcesDirty)
    updateCoriolisAndGravityForces();

  return mCg;
}

//==============================================================================
const Eigen::VectorXd& Skeleton::getExternalForces()
{
  if (mIsExternalForcesDirty)
    updateExternalForces();

  return mFext;
}

//==============================================================================
const Eigen::VectorXd& Skeleton::getConstraintForces()
{
  const size_t dof = getNumDofs();
  mFc = Eigen::VectorXd::Zero(dof);

  // Body constraint impulses
  for (std::vector<BodyNode*>::reverse_iterator it = mBodyNodes.rbegin();
       it != mBodyNodes.rend(); ++it)
  {
    (*it)->aggregateSpatialToGeneralized(&mFc, (*it)->getConstraintImpulse());
  }

  // Joint constraint impulses
  size_t index = 0;
  for (size_t i = 0; i < dof; ++i)
  {
    Joint* joint      = mDofs[i]->getJoint();
    size_t localIndex = mDofs[i]->getIndexInJoint();

    mFc[index++] += joint->getConstraintImpulse(localIndex);
  }
  assert(index == dof);

  // Get force by devide impulse by time step
  mFc = mFc / mSkeletonP.mTimeStep;

  return mFc;
}

//==============================================================================
const Eigen::VectorXd& Skeleton::getCoriolisForceVector()
{
  return getCoriolisForces();
}

//==============================================================================
const Eigen::VectorXd& Skeleton::getGravityForceVector()
{
  return getGravityForces();
}

//==============================================================================
const Eigen::VectorXd& Skeleton::getCombinedVector()
{
  return getCoriolisAndGravityForces();
}

//==============================================================================
const Eigen::VectorXd& Skeleton::getExternalForceVector()
{
  return getExternalForces();
}

//==============================================================================
//const Eigen::VectorXd& Skeleton::getDampingForceVector() {
//  if (mIsDampingForceVectorDirty)
//    updateDampingForceVector();
//  return mFd;
//}

//==============================================================================
const Eigen::VectorXd& Skeleton::getConstraintForceVector()
{
  return getConstraintForces();
}

//==============================================================================
void Skeleton::draw(renderer::RenderInterface* _ri, const Eigen::Vector4d& _color,
                    bool _useDefaultColor) const
{
  getRootBodyNode()->draw(_ri, _color, _useDefaultColor);
}

//==============================================================================
void Skeleton::drawMarkers(renderer::RenderInterface* _ri,
                           const Eigen::Vector4d& _color,
                           bool _useDefaultColor) const
{
  getRootBodyNode()->drawMarkers(_ri, _color, _useDefaultColor);
}

//==============================================================================
void Skeleton::registerBodyNode(BodyNode* _newBodyNode)
{
  mBodyNodes.push_back(_newBodyNode);
  _newBodyNode->mIndexInSkeleton = mBodyNodes.size()-1;
  addEntryToBodyNodeNameMgr(_newBodyNode);
  registerJoint(_newBodyNode->getParentJoint());

  SoftBodyNode* softBodyNode = dynamic_cast<SoftBodyNode*>(_newBodyNode);
  if (softBodyNode)
  {
    mSoftBodyNodes.push_back(softBodyNode);
    addEntryToSoftBodyNodeNameMgr(softBodyNode);
  }

  Joint* newJoint = _newBodyNode->getParentJoint();
  for(size_t i = 0; i < newJoint->getNumDofs(); ++i)
  {
    mDofs.push_back(newJoint->getDof(i));
    newJoint->setIndexInSkeleton(i, mNumDofs + i);
  }
  mNumDofs += newJoint->getNumDofs();

  _newBodyNode->init(this);

  updateTotalMass();
  updateDataDimensions();
  // TODO(MXG): Decide if the following are necessary
//  clearExternalForces();
//  resetForces();
}

//==============================================================================
void Skeleton::registerJoint(Joint* _newJoint)
{
  if (nullptr == _newJoint)
  {
    dterr << "[Skeleton::registerJoint] Error: Attempting to add a nullptr "
             "Joint to the Skeleton named [" << mSkeletonP.mName << "]!\n";
    return;
  }

  addEntryToJointNameMgr(_newJoint);
  _newJoint->mSkeleton = this;
  _newJoint->registerDofs();
}

//==============================================================================
void Skeleton::unregisterBodyNode(BodyNode* _oldBodyNode)
{
  mNameMgrForBodyNodes.removeName(_oldBodyNode->getName());

  mBodyNodes.erase(mBodyNodes.begin()+_oldBodyNode->getIndex());
  for(size_t i=_oldBodyNode->getIndex(); i < mBodyNodes.size(); ++i)
  {
    BodyNode* bn = mBodyNodes[i];
    bn->mIndexInSkeleton = i;
  }

  SoftBodyNode* soft = dynamic_cast<SoftBodyNode*>(_oldBodyNode);
  if(soft)
  {
    mNameMgrForSoftBodyNodes.removeName(soft->getName());

    mSoftBodyNodes.erase(std::remove(mSoftBodyNodes.begin(),
                                     mSoftBodyNodes.end(), soft),
                         mSoftBodyNodes.end());
  }

  unregisterJoint(_oldBodyNode->getParentJoint());
}

//==============================================================================
void Skeleton::unregisterJoint(Joint* _oldJoint)
{
  if (nullptr == _oldJoint)
    return;

  mNameMgrForJoints.removeName(_oldJoint->getName());

  size_t firstDofIndex = (size_t)(-1);
  for (size_t i = 0; i < _oldJoint->getNumDofs(); ++i)
  {
    DegreeOfFreedom* dof = _oldJoint->getDof(i);
    mNameMgrForDofs.removeName(dof->getName());

    firstDofIndex = std::min(firstDofIndex, dof->getIndexInSkeleton());
    mDofs.erase(std::remove(mDofs.begin(), mDofs.end(), dof), mDofs.end());
  }

  for (size_t i = firstDofIndex; i < mDofs.size(); ++i)
  {
    DegreeOfFreedom* dof = mDofs[i];
    dof->mIndexInSkeleton = i;
  }
}

//==============================================================================
<<<<<<< HEAD
bool Skeleton::registerEndEffector(BodyNode* _parent,
                                   EndEffector* _newEndEffector)
{
  if(this != _parent->getSkeleton())
    return false;

  std::vector<EndEffector*>::iterator it = find(mEndEffectors.begin(),
                                                mEndEffectors.end(),
                                                _newEndEffector);

  if(it != mEndEffectors.end())
  {
    dtwarn << "[Skeleton::registerEndEffector] Attempting to double-register "
           << "an EndEffector. This is most likely a bug; please report this!\n";
    return false;
  }

  mEndEffectors.push_back(_newEndEffector);
  _newEndEffector->mIndexInSkeleton = mEndEffectors.size()-1;
  addEntryToEndEffectorNameMgr(_newEndEffector);

  return true;
=======
void Skeleton::removeBodyNodeTree(BodyNode* _bodyNode)
{
  std::vector<BodyNode*> tree = extractBodyNodeTree(_bodyNode);
  for(BodyNode* bn : tree)
  {
    delete bn->getParentJoint();
    delete bn;
  }
}

//==============================================================================
void Skeleton::moveBodyNodeTree(Joint* _parentJoint, BodyNode* _bodyNode,
                                Skeleton* _newSkeleton, BodyNode* _parentNode)
{
  std::vector<BodyNode*> tree = extractBodyNodeTree(_bodyNode);

  Joint* originalParent = _bodyNode->getParentJoint();
  if(originalParent != _parentJoint)
  {
    _bodyNode->mParentJoint = _parentJoint;
    _parentJoint->mChildBodyNode = _bodyNode;
    delete originalParent;
  }

  if(_parentNode != _bodyNode->getParentBodyNode())
  {
    _bodyNode->mParentBodyNode = _parentNode;
    if(_parentNode)
    {
      _parentNode->mChildBodyNodes.push_back(_bodyNode);
      _bodyNode->changeParentFrame(_parentNode);
    }
    else
    {
      _bodyNode->changeParentFrame(Frame::World());
    }
  }
  _newSkeleton->receiveBodyNodeTree(tree);
}

//==============================================================================
void Skeleton::cloneBodyNodeTree(Joint* _parentJoint, BodyNode* _bodyNode,
                                 Skeleton* _newSkeleton, BodyNode* _parentNode)
{
  std::vector<BodyNode*> tree = constructBodyNodeTree(_bodyNode);

  std::map<std::string, BodyNode*> nameMap;
  std::vector<BodyNode*> clones;
  clones.reserve(tree.size());

  for(size_t i=0; i<tree.size(); ++i)
  {
    BodyNode* original = tree[i];
    // If this is the root of the tree, and the user has requested a change in
    // its parent Joint, use the specified parent Joint instead of created a
    // clone
    Joint* joint = (i==0 && _parentJoint != nullptr) ? _parentJoint :
        original->getParentJoint()->clone();

    BodyNode* newParent = i==0 ? _parentNode :
        nameMap[original->getParentBodyNode()->getName()];

    BodyNode* clone = original->clone(newParent, joint);
    clones.push_back(clone);
    nameMap[clone->getName()] = clone;
  }

  _newSkeleton->receiveBodyNodeTree(tree);
}

//==============================================================================
std::vector<BodyNode*> Skeleton::constructBodyNodeTree(BodyNode* _bodyNode)
{
  std::vector<BodyNode*> tree;
  recursiveConstructBodyNodeTree(tree, _bodyNode);
  return tree;
}

//==============================================================================
void Skeleton::recursiveConstructBodyNodeTree(std::vector<BodyNode*>& tree,
                                              BodyNode* _currentBodyNode)
{
  tree.push_back(_currentBodyNode);
  for(size_t i=0; i<_currentBodyNode->getNumChildBodyNodes(); ++i)
    recursiveConstructBodyNodeTree(tree, _currentBodyNode->getChildBodyNode(i));
}

//==============================================================================
std::vector<BodyNode*> Skeleton::extractBodyNodeTree(BodyNode* _bodyNode)
{
  std::vector<BodyNode*> tree = constructBodyNodeTree(_bodyNode);
  for(int i=tree.size()-1; i>=0; ++i) // Go backwards to minimize the amount of shifting
  {
    BodyNode* bn = tree[i];
    unregisterBodyNode(bn);
  }

  return tree;
}

//==============================================================================
void Skeleton::receiveBodyNodeTree(const std::vector<BodyNode*>& _tree)
{
  for(BodyNode* bn : _tree)
    registerBodyNode(bn);
>>>>>>> 4f327656
}

//==============================================================================
void Skeleton::notifyArticulatedInertiaUpdate()
{
  if(mIsArticulatedInertiaDirty)
    return;

  mIsArticulatedInertiaDirty = true;
  mIsMassMatrixDirty = true;
  mIsAugMassMatrixDirty = true;
  mIsInvMassMatrixDirty = true;
  mIsInvAugMassMatrixDirty = true;
  mIsCoriolisForcesDirty = true;
  mIsGravityForcesDirty = true;
  mIsCoriolisAndGravityForcesDirty = true;
}

//==============================================================================
void Skeleton::updateTotalMass()
{
  mTotalMass = 0.0;
  for(size_t i=0; i<getNumBodyNodes(); ++i)
    mTotalMass += getBodyNode(i)->getMass();
}

//==============================================================================
void Skeleton::updateDataDimensions()
{
  size_t dof = getNumDofs();
  mM    = Eigen::MatrixXd::Zero(dof, dof);
  mAugM = Eigen::MatrixXd::Zero(dof, dof);
  mInvM = Eigen::MatrixXd::Zero(dof, dof);
  mInvAugM = Eigen::MatrixXd::Zero(dof, dof);
  mCvec = Eigen::VectorXd::Zero(dof);
  mG    = Eigen::VectorXd::Zero(dof);
  mCg   = Eigen::VectorXd::Zero(dof);
  mFext = Eigen::VectorXd::Zero(dof);
  mFc   = Eigen::VectorXd::Zero(dof);
  mFd   = Eigen::VectorXd::Zero(dof);

  notifyArticulatedInertiaUpdate();
}

//==============================================================================
void Skeleton::updateArticulatedInertia() const
{
  for (std::vector<BodyNode*>::const_reverse_iterator it = mBodyNodes.rbegin();
       it != mBodyNodes.rend(); ++it)
  {
    (*it)->updateArtInertia(mSkeletonP.mTimeStep);
  }

  mIsArticulatedInertiaDirty = false;
}

//==============================================================================
void Skeleton::updateMassMatrix()
{
  if (getNumDofs() == 0)
    return;

  assert(static_cast<size_t>(mM.cols()) == getNumDofs()
         && static_cast<size_t>(mM.rows()) == getNumDofs());

  mM.setZero();

  // Backup the origianl internal force
  Eigen::VectorXd originalGenAcceleration = getAccelerations();

  size_t dof = getNumDofs();
  Eigen::VectorXd e = Eigen::VectorXd::Zero(dof);
  for (size_t j = 0; j < dof; ++j)
  {
    e[j] = 1.0;
    setAccelerations(e);

    // Prepare cache data
    for (std::vector<BodyNode*>::iterator it = mBodyNodes.begin();
         it != mBodyNodes.end(); ++it)
    {
      (*it)->updateMassMatrix();
    }

    // Mass matrix
    for (std::vector<BodyNode*>::reverse_iterator it = mBodyNodes.rbegin();
         it != mBodyNodes.rend(); ++it)
    {
      (*it)->aggregateMassMatrix(&mM, j);
      size_t localDof = (*it)->mParentJoint->getNumDofs();
      if (localDof > 0)
      {
        size_t iStart = (*it)->mParentJoint->getIndexInSkeleton(0);

        if (iStart + localDof < j)
          break;
      }
    }

    e[j] = 0.0;
  }
  mM.triangularView<Eigen::StrictlyUpper>() = mM.transpose();

  // Restore the origianl generalized accelerations
  setAccelerations(originalGenAcceleration);

  mIsMassMatrixDirty = false;
}

//==============================================================================
void Skeleton::updateAugMassMatrix()
{
  if (getNumDofs() == 0)
    return;

  assert(static_cast<size_t>(mAugM.cols()) == getNumDofs()
         && static_cast<size_t>(mAugM.rows()) == getNumDofs());

  mAugM.setZero();

  // Backup the origianl internal force
  Eigen::VectorXd originalGenAcceleration = getAccelerations();

  int dof = getNumDofs();
  Eigen::VectorXd e = Eigen::VectorXd::Zero(dof);
  for (int j = 0; j < dof; ++j)
  {
    e[j] = 1.0;
    setAccelerations(e);

    // Prepare cache data
    for (std::vector<BodyNode*>::iterator it = mBodyNodes.begin();
         it != mBodyNodes.end(); ++it)
    {
      (*it)->updateMassMatrix();
    }

    // Mass matrix
    //    for (std::vector<BodyNode*>::iterator it = mBodyNodes.begin();
    //         it != mBodyNodes.end(); ++it)
    for (int i = mBodyNodes.size() - 1; i > -1 ; --i)
    {
      mBodyNodes[i]->aggregateAugMassMatrix(&mAugM, j, mSkeletonP.mTimeStep);
      int localDof = mBodyNodes[i]->mParentJoint->getNumDofs();
      if (localDof > 0)
      {
        int iStart =
            mBodyNodes[i]->mParentJoint->getIndexInSkeleton(0);
        if (iStart + localDof < j)
          break;
      }
    }

    e[j] = 0.0;
  }
  mAugM.triangularView<Eigen::StrictlyUpper>() = mAugM.transpose();

  // Restore the origianl internal force
  setAccelerations(originalGenAcceleration);

  mIsAugMassMatrixDirty = false;
}

//==============================================================================
void Skeleton::updateInvMassMatrix()
{
  if (getNumDofs() == 0)
    return;

  assert(static_cast<size_t>(mInvM.cols()) == getNumDofs()
         && static_cast<size_t>(mInvM.rows()) == getNumDofs());

  // We don't need to set mInvM as zero matrix as long as the below is correct
  // mInvM.setZero();

  // Backup the origianl internal force
  Eigen::VectorXd originalInternalForce = getForces();

  // Note: we do not need to update articulated inertias here, because they will
  // be updated when BodyNode::updateInvMassMatrix() calls
  // BodyNode::getArticulatedInertia()

  int dof = getNumDofs();
  Eigen::VectorXd e = Eigen::VectorXd::Zero(dof);
  for (int j = 0; j < dof; ++j)
  {
    e[j] = 1.0;
    setForces(e);

    // Prepare cache data
    for (std::vector<BodyNode*>::reverse_iterator it = mBodyNodes.rbegin();
         it != mBodyNodes.rend(); ++it)
    {
      (*it)->updateInvMassMatrix();
    }

    // Inverse of mass matrix
    //    for (std::vector<BodyNode*>::iterator it = mBodyNodes.begin();
    //         it != mBodyNodes.end(); ++it)
    for (size_t i = 0; i < mBodyNodes.size(); ++i)
    {
      mBodyNodes[i]->aggregateInvMassMatrix(&mInvM, j);
      int localDof = mBodyNodes[i]->mParentJoint->getNumDofs();
      if (localDof > 0)
      {
        int iStart =
            mBodyNodes[i]->mParentJoint->getIndexInSkeleton(0);
        if (iStart + localDof > j)
          break;
      }
    }

    e[j] = 0.0;
  }
  mInvM.triangularView<Eigen::StrictlyLower>() = mInvM.transpose();

  // Restore the origianl internal force
  setForces(originalInternalForce);

  mIsInvMassMatrixDirty = false;
}

//==============================================================================
void Skeleton::updateInvAugMassMatrix()
{
  if (getNumDofs() == 0)
    return;

  assert(static_cast<size_t>(mInvAugM.cols()) == getNumDofs()
         && static_cast<size_t>(mInvAugM.rows()) == getNumDofs());

  // We don't need to set mInvM as zero matrix as long as the below is correct
  // mInvM.setZero();

  // Backup the origianl internal force
  Eigen::VectorXd originalInternalForce = getForces();

  int dof = getNumDofs();
  Eigen::VectorXd e = Eigen::VectorXd::Zero(dof);
  for (int j = 0; j < dof; ++j)
  {
    e[j] = 1.0;
    setForces(e);

    // Prepare cache data
    for (std::vector<BodyNode*>::reverse_iterator it = mBodyNodes.rbegin();
         it != mBodyNodes.rend(); ++it)
    {
      (*it)->updateInvAugMassMatrix();
    }

    // Inverse of mass matrix
    //    for (std::vector<BodyNode*>::iterator it = mBodyNodes.begin();
    //         it != mBodyNodes.end(); ++it)
    for (size_t i = 0; i < mBodyNodes.size(); ++i)
    {
      mBodyNodes[i]->aggregateInvAugMassMatrix(&mInvAugM, j, mSkeletonP.mTimeStep);
      int localDof = mBodyNodes[i]->mParentJoint->getNumDofs();
      if (localDof > 0)
      {
        int iStart =
            mBodyNodes[i]->mParentJoint->getIndexInSkeleton(0);
        if (iStart + localDof > j)
          break;
      }
    }

    e[j] = 0.0;
  }
  mInvAugM.triangularView<Eigen::StrictlyLower>() = mInvAugM.transpose();

  // Restore the origianl internal force
  setForces(originalInternalForce);

  mIsInvAugMassMatrixDirty = false;
}

//==============================================================================
void Skeleton::updateCoriolisForceVector()
{
  updateCoriolisForces();
}

//==============================================================================
void Skeleton::updateCoriolisForces()
{
  if (getNumDofs() == 0)
    return;

  assert(static_cast<size_t>(mCvec.size()) == getNumDofs());

  mCvec.setZero();

  for (std::vector<BodyNode*>::iterator it = mBodyNodes.begin();
       it != mBodyNodes.end(); ++it)
  {
    (*it)->updateCombinedVector();
  }

  for (std::vector<BodyNode*>::reverse_iterator it = mBodyNodes.rbegin();
       it != mBodyNodes.rend(); ++it)
  {
    (*it)->aggregateCoriolisForceVector(&mCvec);
  }

  mIsCoriolisForcesDirty = false;
}

//==============================================================================
void Skeleton::updateGravityForceVector()
{
  updateGravityForces();
}

//==============================================================================
void Skeleton::updateGravityForces()
{
  if (getNumDofs() == 0)
    return;

  assert(static_cast<size_t>(mG.size()) == getNumDofs());

  // Calcualtion mass matrix, M
  mG.setZero();
  for (std::vector<BodyNode*>::reverse_iterator it = mBodyNodes.rbegin();
       it != mBodyNodes.rend(); ++it)
  {
    (*it)->aggregateGravityForceVector(&mG, mSkeletonP.mGravity);
  }

  mIsGravityForcesDirty = false;
}

//==============================================================================
void Skeleton::updateCombinedVector()
{
  updateCoriolisAndGravityForces();
}

//==============================================================================
void Skeleton::updateCoriolisAndGravityForces()
{
  if (getNumDofs() == 0)
    return;

  assert(static_cast<size_t>(mCg.size()) == getNumDofs());

  mCg.setZero();
  for (std::vector<BodyNode*>::iterator it = mBodyNodes.begin();
       it != mBodyNodes.end(); ++it)
  {
    (*it)->updateCombinedVector();
  }

  for (std::vector<BodyNode*>::reverse_iterator it = mBodyNodes.rbegin();
       it != mBodyNodes.rend(); ++it)
  {
    (*it)->aggregateCombinedVector(&mCg, mSkeletonP.mGravity);
  }

  mIsCoriolisAndGravityForcesDirty = false;
}

//==============================================================================
void Skeleton::updateExternalForceVector()
{
  updateExternalForces();
}

//==============================================================================
void Skeleton::updateExternalForces()
{
  if (getNumDofs() == 0)
    return;

  assert(static_cast<size_t>(mFext.size()) == getNumDofs());

  // Clear external force.
  mFext.setZero();

  for (std::vector<BodyNode*>::reverse_iterator itr = mBodyNodes.rbegin();
       itr != mBodyNodes.rend(); ++itr)
  {
    (*itr)->aggregateExternalForces(&mFext);
  }

  // TODO(JS): Not implemented yet
//  for (std::vector<SoftBodyNode*>::iterator it = mSoftBodyNodes.begin();
//       it != mSoftBodyNodes.end(); ++it)
//  {
//    double kv = (*it)->getVertexSpringStiffness();
//    double ke = (*it)->getEdgeSpringStiffness();

//    for (int i = 0; i < (*it)->getNumPointMasses(); ++i)
//    {
//      PointMass* pm = (*it)->getPointMass(i);
//      int nN = pm->getNumConnectedPointMasses();

//      // Vertex restoring force
//      Eigen::Vector3d Fext = -(kv + nN * ke) * pm->getPositions()
//                             - (mTimeStep * (kv + nN*ke)) * pm->getVelocities();

//      // Edge restoring force
//      for (int j = 0; j < nN; ++j)
//      {
//        Fext += ke * (pm->getConnectedPointMass(j)->getPositions()
//                      + mTimeStep
//                        * pm->getConnectedPointMass(j)->getVelocities());
//      }

//      // Assign
//      int iStart = pm->getIndexInSkeleton(0);
//      mFext.segment<3>(iStart) = Fext;
//    }
//  }

  mIsExternalForcesDirty = false;
}

//==============================================================================
//void Skeleton::updateDampingForceVector() {
//  assert(mFd.size() == getNumDofs());
//  assert(getNumDofs() > 0);

//  // Clear external force.
//  mFd.setZero();

//  for (std::vector<BodyNode*>::iterator itr = mBodyNodes.begin();
//       itr != mBodyNodes.end(); ++itr) {
//    Eigen::VectorXd jointDampingForce =
//        (*itr)->getParentJoint()->getDampingForces();
//    for (int i = 0; i < jointDampingForce.size(); i++) {
//      mFd((*itr)->getParentJoint()->getIndexInSkeleton(0)) =
//          jointDampingForce(i);
//    }
//  }

//  for (std::vector<SoftBodyNode*>::iterator it = mSoftBodyNodes.begin();
//       it != mSoftBodyNodes.end(); ++it) {
//    for (int i = 0; i < (*it)->getNumPointMasses(); ++i) {
//      PointMass* pm = (*it)->getPointMass(i);
//      int iStart = pm->getGenCoord(0)->getIndexInSkeleton();
//      mFd.segment<3>(iStart) = -(*it)->getDampingCoefficient() * pm->getVelocities();
//    }
//  }
//}

//==============================================================================
void Skeleton::computeForwardDynamics()
{
  //
//  computeForwardDynamicsRecursionPartA(); // No longer needed with auto-update

  //
  computeForwardDynamicsRecursionPartB();
}

//==============================================================================
void Skeleton::computeForwardDynamicsRecursionPartA()
{
  // Update body transformations, velocities, and partial acceleration due to
  // parent joint's velocity
  for (std::vector<BodyNode*>::iterator it = mBodyNodes.begin();
       it != mBodyNodes.end(); ++it)
  {
    (*it)->updateTransform();
    (*it)->updateVelocity();
    (*it)->updatePartialAcceleration();
  }

  mIsArticulatedInertiaDirty = true;
  mIsMassMatrixDirty = true;
  mIsAugMassMatrixDirty = true;
  mIsInvMassMatrixDirty = true;
  mIsInvAugMassMatrixDirty = true;
  mIsCoriolisForcesDirty = true;
  mIsGravityForcesDirty = true;
  mIsCoriolisAndGravityForcesDirty = true;
  mIsExternalForcesDirty = true;
//  mIsDampingForceVectorDirty = true;

  for (std::vector<BodyNode*>::iterator it = mBodyNodes.begin();
       it != mBodyNodes.end(); ++it)
  {
    (*it)->mIsBodyJacobianDirty = true;
    (*it)->mIsWorldJacobianDirty = true;
    (*it)->mIsBodyJacobianSpatialDerivDirty = true;
    (*it)->mIsWorldJacobianClassicDerivDirty = true;
  }
}

//==============================================================================
void Skeleton::computeForwardDynamicsRecursionPartB()
{
  // Note: Articulated Inertias will be updated automatically when
  // getArtInertiaImplicit() is called in BodyNode::updateBiasForce()

  for (auto it = mBodyNodes.rbegin(); it != mBodyNodes.rend(); ++it)
    (*it)->updateBiasForce(mSkeletonP.mGravity, mSkeletonP.mTimeStep);

  // Forward recursion
  for (auto& bodyNode : mBodyNodes)
  {
    bodyNode->updateAccelerationFD();
    bodyNode->updateTransmittedForceFD();
    bodyNode->updateJointForceFD(mSkeletonP.mTimeStep, true, true);
  }
}

//==============================================================================
void Skeleton::computeInverseDynamics(bool _withExternalForces,
                                      bool _withDampingForces)
{
  //
  computeInverseDynamicsRecursionB(_withExternalForces, _withDampingForces);
}

//==============================================================================
void Skeleton::computeInverseDynamicsRecursionA()
{
  for (std::vector<BodyNode*>::iterator it = mBodyNodes.begin();
       it != mBodyNodes.end(); ++it)
  {
    (*it)->updateTransform();
    (*it)->updateVelocity();
    (*it)->updatePartialAcceleration();
    (*it)->updateAccelerationID();
  }

  mIsArticulatedInertiaDirty = true;
  mIsMassMatrixDirty = true;
  mIsAugMassMatrixDirty = true;
  mIsInvMassMatrixDirty = true;
  mIsInvAugMassMatrixDirty = true;
  mIsCoriolisForcesDirty = true;
  mIsGravityForcesDirty = true;
  mIsCoriolisAndGravityForcesDirty = true;
  mIsExternalForcesDirty = true;
//  mIsDampingForceVectorDirty = true;

  for (std::vector<BodyNode*>::iterator it = mBodyNodes.begin();
       it != mBodyNodes.end(); ++it)
  {
    (*it)->mIsBodyJacobianDirty = true;
    (*it)->mIsWorldJacobianDirty = true;
    (*it)->mIsBodyJacobianSpatialDerivDirty = true;
    (*it)->mIsWorldJacobianClassicDerivDirty = true;
  }
}

//==============================================================================
void Skeleton::computeInverseDynamicsRecursionB(bool _withExternalForces,
                                                bool _withDampingForces,
                                                bool _withSpringForces)
{
  // Skip immobile or 0-dof skeleton
  if (getNumDofs() == 0)
    return;

  // Backward recursion
  for (auto it = mBodyNodes.rbegin(); it != mBodyNodes.rend(); ++it)
  {
    (*it)->updateTransmittedForceID(mSkeletonP.mGravity, _withExternalForces);
    (*it)->updateJointForceID(mSkeletonP.mTimeStep,
                              _withDampingForces,
                              _withSpringForces);
  }
}

//==============================================================================
void Skeleton::clearExternalForces()
{
  for (auto& bodyNode : mBodyNodes)
    bodyNode->clearExternalForces();
}

//==============================================================================
void Skeleton::clearConstraintImpulses()
{
  for (auto& bodyNode : mBodyNodes)
    bodyNode->clearConstraintImpulse();
}

//==============================================================================
void Skeleton::updateBiasImpulse(BodyNode* _bodyNode)
{
  // Assertions
  assert(_bodyNode != nullptr);
  assert(getNumDofs() > 0);

  // This skeleton should contains _bodyNode
  assert(std::find(mBodyNodes.begin(), mBodyNodes.end(), _bodyNode)
         != mBodyNodes.end());

#ifndef NDEBUG
  // All the constraint impulse should be zero
  for (size_t i = 0; i < mBodyNodes.size(); ++i)
    assert(mBodyNodes[i]->mConstraintImpulse == Eigen::Vector6d::Zero());
#endif

  // Prepare cache data
  BodyNode* it = _bodyNode;
  while (it != nullptr)
  {
    it->updateBiasImpulse();
    it = it->getParentBodyNode();
  }
}

//==============================================================================
void Skeleton::updateBiasImpulse(BodyNode* _bodyNode,
                                 const Eigen::Vector6d& _imp)
{
  // Assertions
  assert(_bodyNode != nullptr);
  assert(getNumDofs() > 0);

  // This skeleton should contain _bodyNode
  assert(std::find(mBodyNodes.begin(), mBodyNodes.end(), _bodyNode)
         != mBodyNodes.end());

#ifndef NDEBUG
  // All the constraint impulse should be zero
  for (size_t i = 0; i < mBodyNodes.size(); ++i)
    assert(mBodyNodes[i]->mConstraintImpulse == Eigen::Vector6d::Zero());
#endif

  // Set impulse to _bodyNode
  _bodyNode->mConstraintImpulse = _imp;

  // Prepare cache data
  BodyNode* it = _bodyNode;
  while (it != nullptr)
  {
    it->updateBiasImpulse();
    it = it->getParentBodyNode();
  }

  _bodyNode->mConstraintImpulse.setZero();
}

//==============================================================================
void Skeleton::updateBiasImpulse(BodyNode* _bodyNode1,
                                 const Eigen::Vector6d& _imp1,
                                 BodyNode* _bodyNode2,
                                 const Eigen::Vector6d& _imp2)
{
  // Assertions
  assert(_bodyNode1 != nullptr);
  assert(_bodyNode2 != nullptr);
  assert(getNumDofs() > 0);

  // This skeleton should contain _bodyNode
  assert(std::find(mBodyNodes.begin(), mBodyNodes.end(), _bodyNode1)
         != mBodyNodes.end());
  assert(std::find(mBodyNodes.begin(), mBodyNodes.end(), _bodyNode2)
         != mBodyNodes.end());

#ifndef NDEBUG
  // All the constraint impulse should be zero
  for (size_t i = 0; i < mBodyNodes.size(); ++i)
    assert(mBodyNodes[i]->mConstraintImpulse == Eigen::Vector6d::Zero());
#endif

  // Set impulse to _bodyNode
  _bodyNode1->mConstraintImpulse = _imp1;
  _bodyNode2->mConstraintImpulse = _imp2;

  // Find which body is placed later in the list of body nodes in this skeleton
  std::vector<BodyNode*>::reverse_iterator it1
      = std::find(mBodyNodes.rbegin(), mBodyNodes.rend(), _bodyNode1);
  std::vector<BodyNode*>::reverse_iterator it2
      = std::find(mBodyNodes.rbegin(), mBodyNodes.rend(), _bodyNode2);

  std::vector<BodyNode*>::reverse_iterator it = std::min(it1, it2);

  // Prepare cache data
  for (; it != mBodyNodes.rend(); ++it)
    (*it)->updateBiasImpulse();

  _bodyNode1->mConstraintImpulse.setZero();
  _bodyNode2->mConstraintImpulse.setZero();
}

//==============================================================================
void Skeleton::updateBiasImpulse(SoftBodyNode* _softBodyNode,
                                 PointMass* _pointMass,
                                 const Eigen::Vector3d& _imp)
{
  // Assertions
  assert(_softBodyNode != nullptr);
  assert(getNumDofs() > 0);

  // This skeleton should contain _bodyNode
  assert(std::find(mSoftBodyNodes.begin(), mSoftBodyNodes.end(), _softBodyNode)
         != mSoftBodyNodes.end());

#ifndef NDEBUG
  // All the constraint impulse should be zero
  for (size_t i = 0; i < mBodyNodes.size(); ++i)
    assert(mBodyNodes[i]->mConstraintImpulse == Eigen::Vector6d::Zero());
#endif

  // Set impulse to _bodyNode
  Eigen::Vector3d oldConstraintImpulse =_pointMass->getConstraintImpulses();
  _pointMass->setConstraintImpulse(_imp, true);

  // Prepare cache data
  BodyNode* it = _softBodyNode;
  while (it != nullptr)
  {
    it->updateBiasImpulse();
    it = it->getParentBodyNode();
  }

  // TODO(JS): Do we need to backup and restore the original value?
  _pointMass->setConstraintImpulse(oldConstraintImpulse);
}

//==============================================================================
void Skeleton::updateVelocityChange()
{
  for (auto& bodyNode : mBodyNodes)
    bodyNode->updateVelocityChangeFD();
}

//==============================================================================
void Skeleton::setImpulseApplied(bool _val)
{
  mIsImpulseApplied = _val;
}

//==============================================================================
bool Skeleton::isImpulseApplied() const
{
  return mIsImpulseApplied;
}

//==============================================================================
void Skeleton::computeImpulseForwardDynamics()
{
  // Skip immobile or 0-dof skeleton
  if (!isMobile() || getNumDofs() == 0)
    return;

  // Note: we do not need to update articulated inertias here, because they will
  // be updated when BodyNode::updateBiasImpulse() calls
  // BodyNode::getArticulatedInertia()

  // Backward recursion
  for (auto it = mBodyNodes.rbegin(); it != mBodyNodes.rend(); ++it)
    (*it)->updateBiasImpulse();

  // Forward recursion
  for (auto& bodyNode : mBodyNodes)
  {
    bodyNode->updateVelocityChangeFD();
    bodyNode->updateTransmittedImpulse();
    bodyNode->updateJointImpulseFD();
    bodyNode->updateConstrainedTerms(mSkeletonP.mTimeStep);
  }
}

//==============================================================================
void Skeleton::setConstraintForceVector(const Eigen::VectorXd& _Fc)
{
  mFc = _Fc;
}

//==============================================================================
Eigen::Vector3d Skeleton::getCOM(const Frame* _withRespectTo) const
{
  Eigen::Vector3d com(0.0, 0.0, 0.0);

  const size_t numBodies = getNumBodyNodes();
  for (size_t i = 0; i < numBodies; ++i)
  {
    const BodyNode* bodyNode = getBodyNode(i);
    com += bodyNode->getMass() * bodyNode->getCOM(_withRespectTo);
  }

  assert(mTotalMass != 0.0);
  return com / mTotalMass;
}

//==============================================================================

// Templated function for computing different kinds of COM properties, like
// velocities and accelerations
template <
    typename PropertyType,
    PropertyType (BodyNode::*getPropertyFn)(const Frame*, const Frame*) const>
PropertyType getCOMPropertyTemplate(const Skeleton* _skel,
                                    const Frame* _relativeTo,
                                    const Frame* _inCoordinatesOf)
{
  PropertyType result(PropertyType::Zero());

  const size_t numBodies = _skel->getNumBodyNodes();
  for (size_t i = 0; i < numBodies; ++i)
  {
    const BodyNode* bodyNode = _skel->getBodyNode(i);
    result += bodyNode->getMass()
              * (bodyNode->*getPropertyFn)(_relativeTo, _inCoordinatesOf);
  }

  assert(_skel->getMass() != 0.0);
  return result / _skel->getMass();
}

//==============================================================================
Eigen::Vector6d Skeleton::getCOMSpatialVelocity(const Frame* _relativeTo,
    const Frame* _inCoordinatesOf) const
{
  return getCOMPropertyTemplate<Eigen::Vector6d,
      &BodyNode::getCOMSpatialVelocity>(this, _relativeTo, _inCoordinatesOf);
}

//==============================================================================
Eigen::Vector3d Skeleton::getCOMLinearVelocity(const Frame* _relativeTo,
    const Frame* _inCoordinatesOf) const
{
  return getCOMPropertyTemplate<Eigen::Vector3d,
      &BodyNode::getCOMLinearVelocity>(this, _relativeTo, _inCoordinatesOf);
}

//==============================================================================
Eigen::Vector6d Skeleton::getCOMSpatialAcceleration(const Frame* _relativeTo,
    const Frame* _inCoordinatesOf) const
{
  return getCOMPropertyTemplate<Eigen::Vector6d,
      &BodyNode::getCOMSpatialAcceleration>(this, _relativeTo, _inCoordinatesOf);
}

//==============================================================================
Eigen::Vector3d Skeleton::getCOMLinearAcceleration(const Frame* _relativeTo,
    const Frame* _inCoordinatesOf) const
{
  return getCOMPropertyTemplate<Eigen::Vector3d,
      &BodyNode::getCOMLinearAcceleration>(this, _relativeTo, _inCoordinatesOf);
}

//==============================================================================

// Templated function for computing different kinds of COM Jacobians and their
// derivatives
template <
    typename JacType, // JacType is the type of Jacobian we're computing
    JacType (BodyNode::*getJacFn)(const Eigen::Vector3d&, const Frame*) const>
JacType getCOMJacobianTemplate(const Skeleton* _skel,
                               const Frame* _inCoordinatesOf)
{
  // Initialize the Jacobian to zero
  JacType J = JacType::Zero(JacType::RowsAtCompileTime, _skel->getNumDofs());

  // Iterate through each of the Skeleton's BodyNodes
  const size_t numBodies = _skel->getNumBodyNodes();
  for (size_t i = 0; i < numBodies; ++i)
  {
    const BodyNode* bn = _skel->getBodyNode(i);

    // (bn->*getJacFn) is a function pointer to the function that gives us the
    // kind of Jacobian we want from the BodyNodes. Calling it will give us the
    // relevant Jacobian for this BodyNode
    JacType bnJ = bn->getMass() * (bn->*getJacFn)(bn->getLocalCOM(),
                                                  _inCoordinatesOf);

    // For each column in the Jacobian of this BodyNode, we add it to the
    // appropriate column of the overall BodyNode
    for (size_t j=0, end=bn->getNumDependentGenCoords(); j < end; ++j)
    {
      size_t idx = bn->getDependentGenCoordIndex(j);
      J.col(idx) += bnJ.col(j);
    }
  }

  assert(_skel->getMass() != 0.0);
  return J / _skel->getMass();
}

//==============================================================================
math::Jacobian Skeleton::getCOMJacobian(const Frame* _inCoordinatesOf) const
{
  return getCOMJacobianTemplate<math::Jacobian, &BodyNode::getJacobian>(
        this, _inCoordinatesOf);
}

//==============================================================================
math::LinearJacobian Skeleton::getCOMLinearJacobian(
    const Frame* _inCoordinatesOf) const
{
  return getCOMJacobianTemplate<math::LinearJacobian,
           &BodyNode::getLinearJacobian>(this, _inCoordinatesOf);
}

//==============================================================================
math::Jacobian Skeleton::getCOMJacobianSpatialDeriv(
    const Frame* _inCoordinatesOf) const
{
  return getCOMJacobianTemplate<math::Jacobian,
      &BodyNode::getJacobianSpatialDeriv>(this, _inCoordinatesOf);
}

//==============================================================================
math::LinearJacobian Skeleton::getCOMLinearJacobianDeriv(
    const Frame* _inCoordinatesOf) const
{
  return getCOMJacobianTemplate<math::LinearJacobian,
      &BodyNode::getLinearJacobianDeriv>(this, _inCoordinatesOf);
}

//==============================================================================
Eigen::Vector3d Skeleton::getWorldCOM()
{
  return getCOM(Frame::World());
}

//==============================================================================
Eigen::Vector3d Skeleton::getWorldCOMVelocity()
{
  return getCOMLinearVelocity();
}

//==============================================================================
Eigen::Vector3d Skeleton::getWorldCOMAcceleration()
{
  return getCOMLinearAcceleration();
}

//==============================================================================
Eigen::MatrixXd Skeleton::getWorldCOMJacobian()
{
  return getCOMLinearJacobian();
}

//==============================================================================
Eigen::MatrixXd Skeleton::getWorldCOMJacobianTimeDeriv()
{
  return getCOMLinearJacobianDeriv();
}

//==============================================================================
double Skeleton::getKineticEnergy() const
{
  double KE = 0.0;

  for (std::vector<BodyNode*>::const_iterator it = mBodyNodes.begin();
       it != mBodyNodes.end(); ++it)
  {
    KE += (*it)->getKineticEnergy();
  }

  assert(KE >= 0.0 && "Kinetic energy should be positive value.");
  return KE;
}

//==============================================================================
double Skeleton::getPotentialEnergy() const
{
  double PE = 0.0;

  for (std::vector<BodyNode*>::const_iterator it = mBodyNodes.begin();
       it != mBodyNodes.end(); ++it)
  {
    PE += (*it)->getPotentialEnergy(mSkeletonP.mGravity);
    PE += (*it)->getParentJoint()->getPotentialEnergy();
  }

  return PE;
}

}  // namespace dynamics
}  // namespace dart<|MERGE_RESOLUTION|>--- conflicted
+++ resolved
@@ -1921,8 +1921,8 @@
   updateTotalMass();
   updateDataDimensions();
   // TODO(MXG): Decide if the following are necessary
-//  clearExternalForces();
-//  resetForces();
+  clearExternalForces();
+  resetForces();
 }
 
 //==============================================================================
@@ -1945,8 +1945,16 @@
 {
   mNameMgrForBodyNodes.removeName(_oldBodyNode->getName());
 
-  mBodyNodes.erase(mBodyNodes.begin()+_oldBodyNode->getIndex());
-  for(size_t i=_oldBodyNode->getIndex(); i < mBodyNodes.size(); ++i)
+//  mBodyNodes.erase(mBodyNodes.begin()+_oldBodyNode->getIndex());
+  //  for(size_t i=_oldBodyNode->getIndex(); i < mBodyNodes.size(); ++i)
+  //  {
+  //    BodyNode* bn = mBodyNodes[i];
+  //    bn->mIndexInSkeleton = i;
+  //  }
+  mBodyNodes.erase(std::remove(
+        mBodyNodes.begin(), mBodyNodes.end(), _oldBodyNode), mBodyNodes.end());
+
+  for(size_t i=0; i<mBodyNodes.size(); ++i)
   {
     BodyNode* bn = mBodyNodes[i];
     bn->mIndexInSkeleton = i;
@@ -1991,30 +1999,6 @@
 }
 
 //==============================================================================
-<<<<<<< HEAD
-bool Skeleton::registerEndEffector(BodyNode* _parent,
-                                   EndEffector* _newEndEffector)
-{
-  if(this != _parent->getSkeleton())
-    return false;
-
-  std::vector<EndEffector*>::iterator it = find(mEndEffectors.begin(),
-                                                mEndEffectors.end(),
-                                                _newEndEffector);
-
-  if(it != mEndEffectors.end())
-  {
-    dtwarn << "[Skeleton::registerEndEffector] Attempting to double-register "
-           << "an EndEffector. This is most likely a bug; please report this!\n";
-    return false;
-  }
-
-  mEndEffectors.push_back(_newEndEffector);
-  _newEndEffector->mIndexInSkeleton = mEndEffectors.size()-1;
-  addEntryToEndEffectorNameMgr(_newEndEffector);
-
-  return true;
-=======
 void Skeleton::removeBodyNodeTree(BodyNode* _bodyNode)
 {
   std::vector<BodyNode*> tree = extractBodyNodeTree(_bodyNode);
@@ -2056,9 +2040,11 @@
 }
 
 //==============================================================================
-void Skeleton::cloneBodyNodeTree(Joint* _parentJoint, BodyNode* _bodyNode,
-                                 Skeleton* _newSkeleton, BodyNode* _parentNode)
-{
+std::pair<Joint*, BodyNode*> Skeleton::cloneBodyNodeTree(
+    Joint* _parentJoint, BodyNode* _bodyNode,
+    Skeleton* _newSkeleton, BodyNode* _parentNode)
+{
+  std::pair<Joint*, BodyNode*> root(nullptr, nullptr);
   std::vector<BodyNode*> tree = constructBodyNodeTree(_bodyNode);
 
   std::map<std::string, BodyNode*> nameMap;
@@ -2080,9 +2066,16 @@
     BodyNode* clone = original->clone(newParent, joint);
     clones.push_back(clone);
     nameMap[clone->getName()] = clone;
-  }
-
-  _newSkeleton->receiveBodyNodeTree(tree);
+
+    if(0==i)
+    {
+      root.first = joint;
+      root.second = clone;
+    }
+  }
+
+  _newSkeleton->receiveBodyNodeTree(clones);
+  return root;
 }
 
 //==============================================================================
@@ -2106,7 +2099,12 @@
 std::vector<BodyNode*> Skeleton::extractBodyNodeTree(BodyNode* _bodyNode)
 {
   std::vector<BodyNode*> tree = constructBodyNodeTree(_bodyNode);
-  for(int i=tree.size()-1; i>=0; ++i) // Go backwards to minimize the amount of shifting
+//  for(int i=tree.size()-1; i>=0; --i) // Go backwards to minimize the amount of shifting
+//  {
+//    BodyNode* bn = tree[i];
+//    unregisterBodyNode(bn);
+//  }
+  for(size_t i=0; i<tree.size(); ++i)
   {
     BodyNode* bn = tree[i];
     unregisterBodyNode(bn);
@@ -2120,7 +2118,31 @@
 {
   for(BodyNode* bn : _tree)
     registerBodyNode(bn);
->>>>>>> 4f327656
+}
+
+//==============================================================================
+bool Skeleton::registerEndEffector(BodyNode* _parent,
+                                   EndEffector* _newEndEffector)
+{
+  if(this != _parent->getSkeleton())
+    return false;
+
+  std::vector<EndEffector*>::iterator it = find(mEndEffectors.begin(),
+                                                mEndEffectors.end(),
+                                                _newEndEffector);
+
+  if(it != mEndEffectors.end())
+  {
+    dtwarn << "[Skeleton::registerEndEffector] Attempting to double-register "
+           << "an EndEffector. This is most likely a bug; please report this!\n";
+    return false;
+  }
+
+  mEndEffectors.push_back(_newEndEffector);
+  _newEndEffector->mIndexInSkeleton = mEndEffectors.size()-1;
+  addEntryToEndEffectorNameMgr(_newEndEffector);
+
+  return true;
 }
 
 //==============================================================================
@@ -2739,8 +2761,16 @@
   assert(getNumDofs() > 0);
 
   // This skeleton should contain _bodyNode
-  assert(std::find(mBodyNodes.begin(), mBodyNodes.end(), _bodyNode)
-         != mBodyNodes.end());
+  std::vector<BodyNode*>::iterator check = std::find(
+        mBodyNodes.begin(), mBodyNodes.end(), _bodyNode);
+  if(check == mBodyNodes.end())
+  {
+    std::cout << "MISSING BODYNODE: " << _bodyNode->getName() << std::endl;
+    assert(false);
+  }
+
+//  assert(std::find(mBodyNodes.begin(), mBodyNodes.end(), _bodyNode)
+//         != mBodyNodes.end());
 
 #ifndef NDEBUG
   // All the constraint impulse should be zero
