/*
 * Copyright (c) 2016, Georgia Tech Research Corporation
 * All rights reserved.
 *
 * Author(s): Jeongseok Lee <jslee02@gmail.com>
 *
 * Georgia Tech Graphics Lab and Humanoid Robotics Lab
 *
 * Directed by Prof. C. Karen Liu and Prof. Mike Stilman
 * <karenliu@cc.gatech.edu> <mstilman@cc.gatech.edu>
 *
 * This file is provided under the following "BSD-style" License:
 *   Redistribution and use in source and binary forms, with or
 *   without modification, are permitted provided that the following
 *   conditions are met:
 *   * Redistributions of source code must retain the above copyright
 *     notice, this list of conditions and the following disclaimer.
 *   * Redistributions in binary form must reproduce the above
 *     copyright notice, this list of conditions and the following
 *     disclaimer in the documentation and/or other materials provided
 *     with the distribution.
 *   THIS SOFTWARE IS PROVIDED BY THE COPYRIGHT HOLDERS AND
 *   CONTRIBUTORS "AS IS" AND ANY EXPRESS OR IMPLIED WARRANTIES,
 *   INCLUDING, BUT NOT LIMITED TO, THE IMPLIED WARRANTIES OF
 *   MERCHANTABILITY AND FITNESS FOR A PARTICULAR PURPOSE ARE
 *   DISCLAIMED. IN NO EVENT SHALL THE COPYRIGHT HOLDER OR
 *   CONTRIBUTORS BE LIABLE FOR ANY DIRECT, INDIRECT, INCIDENTAL,
 *   SPECIAL, EXEMPLARY, OR CONSEQUENTIAL DAMAGES (INCLUDING, BUT NOT
 *   LIMITED TO, PROCUREMENT OF SUBSTITUTE GOODS OR SERVICES; LOSS OF
 *   USE, DATA, OR PROFITS; OR BUSINESS INTERRUPTION) HOWEVER CAUSED
 *   AND ON ANY THEORY OF LIABILITY, WHETHER IN CONTRACT, STRICT
 *   LIABILITY, OR TORT (INCLUDING NEGLIGENCE OR OTHERWISE) ARISING IN
 *   ANY WAY OUT OF THE USE OF THIS SOFTWARE, EVEN IF ADVISED OF THE
 *   POSSIBILITY OF SUCH DAMAGE.
 */

#ifndef DART_DYNAMICS_SHAPEFRAME_H_
#define DART_DYNAMICS_SHAPEFRAME_H_

#include <Eigen/Dense>

#include "dart/common/Signal.h"
#include "dart/common/AspectWithVersion.h"
#include "dart/common/SpecializedForAspect.h"
#include "dart/dynamics/FixedFrame.h"
#include "dart/dynamics/TemplatedJacobianNode.h"
#include "dart/dynamics/EllipsoidShape.h"

namespace dart {
namespace dynamics {

class VisualAspect;
class CollisionAspect;
class DynamicsAspect;
class ShapeFrame;

namespace detail {

struct VisualAspectProperties
{
  /// Color for the primitive shape
  Eigen::Vector4d mRGBA;

  bool mUseDefaultColor;

  /// True if this shape node should be kept from rendering
  bool mHidden;

  /// Constructor
  VisualAspectProperties(
      const Eigen::Vector4d& color = Eigen::Vector4d(0.5, 0.5, 1.0, 1.0),
      const bool hidden = false);

  /// Destructor
  virtual ~VisualAspectProperties() = default;
};

struct CollisionAspectProperties
{
  /// This object is collidable if true
  bool mCollidable;

  /// Constructor
  CollisionAspectProperties(const bool collidable = true);

  /// Destructor
  virtual ~CollisionAspectProperties() = default;
};

struct DynamicsAspectProperties
{
  /// Coefficient of friction
  double mFrictionCoeff;

  /// Coefficient of restitution
  double mRestitutionCoeff;

  /// Constructor
  DynamicsAspectProperties(const double frictionCoeff = 1.0,
                           const double restitutionCoeff = 0.0);

  /// Destructor
  virtual ~DynamicsAspectProperties() = default;
};

struct ShapeFrameProperties
{
  /// Pointer to a shape
  ShapePtr mShape;

  /// Constructor
  ShapeFrameProperties(const ShapePtr& shape = nullptr);

  /// Virtual destructor
  virtual ~ShapeFrameProperties() = default;
};

} // namespace detail

class VisualAspect final :
    public common::AspectWithVersionedProperties<
        VisualAspect,
        detail::VisualAspectProperties,
        ShapeFrame>
{
public:

  using BaseClass = common::AspectWithVersionedProperties<
      VisualAspect, detail::VisualAspectProperties, ShapeFrame>;

  /// Constructor
  VisualAspect(common::Composite* comp,
              const PropertiesData& properties = PropertiesData());

  VisualAspect(const VisualAspect&) = delete;

  /// Set RGBA color
  void setRGBA(const Eigen::Vector4d& color);

  DART_COMMON_GET_ASPECT_PROPERTY( Eigen::Vector4d, RGBA )
  // void setRGBA(const Eigen::Vector4d& value);
  // const Eigen::Vector4d& getRGBA() const;

  DART_COMMON_SET_GET_ASPECT_PROPERTY( bool, Hidden )
  // void setHidden(const Eigen::Vector4d& value);
  // const Eigen::Vector4d& getHidden() const;

  /// Identical to setRGB(const Eigen::Vector3d&)
  void setColor(const Eigen::Vector3d& color);

  /// Identical to setRGBA(const Eigen::Vector4d&)
  void setColor(const Eigen::Vector4d& color);

  /// Set RGB color components (leave alpha alone)
  void setRGB(const Eigen::Vector3d& rgb);

  /// Set the transparency of the Shape
  void setAlpha(const double alpha);

  /// Get color
  Eigen::Vector3d getColor() const;

  /// Get RGB color components
  Eigen::Vector3d getRGB() const;

  /// Get the transparency of the Shape
  double getAlpha() const;

  /// Hide the ShapeNode
  void hide();

  /// Show the ShapeNode
  void show();

  /// True iff the ShapeNode is set to be hidden. Use hide(bool) to change this
  /// setting
  bool isHidden() const;

};

class CollisionAspect final :
    public common::AspectWithVersionedProperties<
        CollisionAspect,
        detail::CollisionAspectProperties,
        ShapeFrame>
{
public:

  CollisionAspect(const CollisionAspect &) = delete;
  CollisionAspect(dart::common::Composite* comp,
                      const PropertiesData& properties = PropertiesData());

  DART_COMMON_SET_GET_ASPECT_PROPERTY( bool, Collidable )
  // void setCollidable(const bool& value);
  // const bool& getCollidable() const;

  /// Return true if this body can collide with others bodies
  bool isCollidable() const;

};

class DynamicsAspect final :
    public common::AspectWithVersionedProperties<
        DynamicsAspect,
        detail::DynamicsAspectProperties,
        ShapeFrame>
{
public:

  using BaseClass = common::AspectWithVersionedProperties<
      DynamicsAspect, detail::DynamicsAspectProperties, ShapeFrame>;

  DynamicsAspect(const DynamicsAspect&) = delete;

  DynamicsAspect(dart::common::Composite* comp,
                const PropertiesData& properties = PropertiesData());

  DART_COMMON_SET_GET_ASPECT_PROPERTY( double, FrictionCoeff )
  // void setFrictionCoeff(const double& value);
  // const double& getFrictionCoeff() const;
  DART_COMMON_SET_GET_ASPECT_PROPERTY( double, RestitutionCoeff )
  // void setRestitutionCoeff(const double& value);
  // const double& getRestitutionCoeff() const;

};

class ShapeFrame :
    public virtual common::VersionCounter,
    public common::EmbedPropertiesOnTopOf<
        ShapeFrame, detail::ShapeFrameProperties,
        common::SpecializedForAspect<
            VisualAspect, CollisionAspect, DynamicsAspect> >,
    public virtual Frame
{
public:

  friend class BodyNode;

  using ShapeUpdatedSignal
      = common::Signal<void(const ShapeFrame* thisShapeFrame,
                            const ShapePtr& oldShape,
                            const ShapePtr& newShape)>;

  using RelativeTransformUpdatedSignal
      = common::Signal<void(const ShapeFrame* thisShapeFrame,
                            const Eigen::Isometry3d& oldTransform,
                            const Eigen::Isometry3d& newTransform)>;

  using UniqueProperties = AspectProperties;
  using Properties = UniqueProperties;

  /// Destructor
  virtual ~ShapeFrame() = default;

  /// Set the UniqueProperties of this ShapeFrame
  void setProperties(const UniqueProperties& properties);

  /// Set the AspectProperties of this ShapeFrame
  void setAspectProperties(const AspectProperties& properties);

  const AspectProperties& getAspectProperties() const;

  /// Set shape
  void setShape(const ShapePtr& shape);

  /// Return shape
  ShapePtr getShape();

  /// Return (const) shape
  ConstShapePtr getShape() const;

  DART_BAKE_SPECIALIZED_ASPECT(VisualAspect)

  DART_BAKE_SPECIALIZED_ASPECT(CollisionAspect)

  DART_BAKE_SPECIALIZED_ASPECT(DynamicsAspect)

<<<<<<< HEAD
  /// Render this Entity
  virtual void draw(renderer::RenderInterface* ri = nullptr,
                    const Eigen::Vector4d& color = Eigen::Vector4d::Ones(),
                    bool useDefaultColor = true) const;
=======
  // Documentation inherited
  size_t incrementVersion() override;

  // Documentation inherited
  size_t getVersion() const override;
>>>>>>> 7c04754e

protected:

  /// Constructor
  ShapeFrame(Frame* parent, const Properties& properties);

  /// Constructor
  ShapeFrame(Frame* parent, const ShapePtr& shape = nullptr);

  /// Delegating constructor
  ShapeFrame(const std::tuple<Frame*, Properties>& args);

  /// Shape updated signal
  ShapeUpdatedSignal mShapeUpdatedSignal;

  /// Relative transformation updated signal
  RelativeTransformUpdatedSignal mRelativeTransformUpdatedSignal;

public:

  /// Slot register for shape updated signal
  common::SlotRegister<ShapeUpdatedSignal> onShapeUpdated;

  /// Slot register for relative transformation updated signal
  common::SlotRegister<RelativeTransformUpdatedSignal>
      onRelativeTransformUpdated;

};

} // namespace dynamics
} // namespace dart

#endif // DART_DYNAMICS_SHAPEFRAME_H_<|MERGE_RESOLUTION|>--- conflicted
+++ resolved
@@ -275,19 +275,6 @@
 
   DART_BAKE_SPECIALIZED_ASPECT(DynamicsAspect)
 
-<<<<<<< HEAD
-  /// Render this Entity
-  virtual void draw(renderer::RenderInterface* ri = nullptr,
-                    const Eigen::Vector4d& color = Eigen::Vector4d::Ones(),
-                    bool useDefaultColor = true) const;
-=======
-  // Documentation inherited
-  size_t incrementVersion() override;
-
-  // Documentation inherited
-  size_t getVersion() const override;
->>>>>>> 7c04754e
-
 protected:
 
   /// Constructor
