--- conflicted
+++ resolved
@@ -53,12 +53,8 @@
   virtual ~BoxShape();
 
   /// \brief Set size of this box.
-<<<<<<< HEAD
-  void setDim(const Eigen::Vector3d& _size) DEPRECATED(4.0);
-=======
   /// \warning Don't use me any more
   DEPRECATED(4.0) void setDim(const Eigen::Vector3d& _size);
->>>>>>> a92319a0
 
   /// \brief Set size of this box.
   void setSize(const Eigen::Vector3d& _size);
