/*
 * Copyright (c) 2013-2016, Georgia Tech Research Corporation
 * All rights reserved.
 *
 * Author(s): Jeongseok Lee <jslee02@gmail.com>
 *
 * Georgia Tech Graphics Lab and Humanoid Robotics Lab
 *
 * Directed by Prof. C. Karen Liu and Prof. Mike Stilman
 * <karenliu@cc.gatech.edu> <mstilman@cc.gatech.edu>
 *
 * This file is provided under the following "BSD-style" License:
 *   Redistribution and use in source and binary forms, with or
 *   without modification, are permitted provided that the following
 *   conditions are met:
 *   * Redistributions of source code must retain the above copyright
 *     notice, this list of conditions and the following disclaimer.
 *   * Redistributions in binary form must reproduce the above
 *     copyright notice, this list of conditions and the following
 *     disclaimer in the documentation and/or other materials provided
 *     with the distribution.
 *   THIS SOFTWARE IS PROVIDED BY THE COPYRIGHT HOLDERS AND
 *   CONTRIBUTORS "AS IS" AND ANY EXPRESS OR IMPLIED WARRANTIES,
 *   INCLUDING, BUT NOT LIMITED TO, THE IMPLIED WARRANTIES OF
 *   MERCHANTABILITY AND FITNESS FOR A PARTICULAR PURPOSE ARE
 *   DISCLAIMED. IN NO EVENT SHALL THE COPYRIGHT HOLDER OR
 *   CONTRIBUTORS BE LIABLE FOR ANY DIRECT, INDIRECT, INCIDENTAL,
 *   SPECIAL, EXEMPLARY, OR CONSEQUENTIAL DAMAGES (INCLUDING, BUT NOT
 *   LIMITED TO, PROCUREMENT OF SUBSTITUTE GOODS OR SERVICES; LOSS OF
 *   USE, DATA, OR PROFITS; OR BUSINESS INTERRUPTION) HOWEVER CAUSED
 *   AND ON ANY THEORY OF LIABILITY, WHETHER IN CONTRACT, STRICT
 *   LIABILITY, OR TORT (INCLUDING NEGLIGENCE OR OTHERWISE) ARISING IN
 *   ANY WAY OUT OF THE USE OF THIS SOFTWARE, EVEN IF ADVISED OF THE
 *   POSSIBILITY OF SUCH DAMAGE.
 */

#ifndef DART_DYNAMICS_FREEJOINT_H_
#define DART_DYNAMICS_FREEJOINT_H_

#include <string>

#include <Eigen/Dense>

#include "dart/dynamics/MultiDofJoint.h"

namespace dart {
namespace dynamics {

/// class FreeJoint
class FreeJoint : public MultiDofJoint<6>
{
public:

  friend class Skeleton;

  struct Properties : MultiDofJoint<6>::Properties
  {
    Properties(const MultiDofJoint<6>::Properties& _properties =
                                                MultiDofJoint<6>::Properties());

    virtual ~Properties() = default;
  };

  FreeJoint(const FreeJoint&) = delete;

  /// Destructor
  virtual ~FreeJoint();

  /// Get the Properties of this FreeJoint
  Properties getFreeJointProperties() const;

  // Documentation inherited
  const std::string& getType() const override;

  /// Get joint type for this class
  static const std::string& getStaticType();

  // Documentation inherited
<<<<<<< HEAD
  bool isCyclic(size_t _index) const override;
=======
  bool isCyclic(std::size_t _index) const override;
>>>>>>> 5aeb3d00

  /// Convert a transform into a 6D vector that can be used to set the positions
  /// of a FreeJoint. The positions returned by this function will result in a
  /// relative transform of
  /// getTransformFromParentBodyNode() * _tf * getTransformFromChildBodyNode().inverse()
  /// between the parent BodyNode and the child BodyNode frames when applied to
  /// a FreeJoint.
  static Eigen::Vector6d convertToPositions(const Eigen::Isometry3d& _tf);

  /// Convert a FreeJoint-style 6D vector into a transform
  static Eigen::Isometry3d convertToTransform(const Eigen::Vector6d& _positions);

  /// If the given joint is a FreeJoint, then set the transform of the given
  /// Joint's child BodyNode so that its transform with respect to
  /// "withRespecTo" is equal to "tf".
  static void setTransform(Joint* joint,
                           const Eigen::Isometry3d& tf,
                           const Frame* withRespectTo = Frame::World());

  /// If the parent Joint of the given BodyNode is a FreeJoint, then set the
  /// transform of the given BodyNode so that its transform with respect to
  /// "withRespecTo" is equal to "tf".
  static void setTransform(BodyNode* bodyNode,
                           const Eigen::Isometry3d& tf,
                           const Frame* withRespectTo = Frame::World());

  /// Apply setTransform(bodyNode, tf, withRespecTo) for all the root BodyNodes
  /// of the given Skeleton. If false is passed in "applyToAllRootBodies", then
  /// it will be applied to only the default root BodyNode that will be obtained
  /// by Skeleton::getRootBodyNode().
  static void setTransform(Skeleton* skeleton,
                           const Eigen::Isometry3d& tf,
                           const Frame* withRespectTo = Frame::World(),
                           bool applyToAllRootBodies = true);

  /// Set the transform, spatial velocity, and spatial acceleration of the child
  /// BodyNode relative to an arbitrary Frame. The reference frame can be
  /// arbitrarily specified.
  ///
  /// If you want to set more than one kind of Cartetian coordinates (e.g.,
  /// transform and spatial velocity) at the same time, you should call
  /// corresponding setters in a certain order (transform -> velocity ->
  /// acceleration), If you don't velocity or acceleration can be corrupted by
  /// transform or velocity. This function calls the corresponding setters in
  /// the right order so that all the desired Cartetian coordinates are properly
  /// set.
  ///
  /// Pass nullptr for "newTransform", "newSpatialVelocity", or
  /// "newSpatialAcceleration" if you don't want to set them.
  ///
  /// \param[in] newTransform Desired transform of the child BodyNode.
  /// \param[in] withRespectTo The relative Frame of "newTransform".
  /// \param[in] newSpatialVelocity Desired spatial velocity of the child
  /// BodyNode.
  /// \param[in] velrelativeTo The relative frame of "newSpatialVelocity".
  /// \param[in] velinCoordinatesOf The reference frame of "newSpatialVelocity".
  /// \param[in] newSpatialAcceleration Desired spatial acceleration of the
  /// child BodyNode.
  /// \param[in] accrelativeTo The relative frame of "newSpatialAcceleration".
  /// \param[in] accinCoordinatesOf The reference frame of
  /// "newSpatialAcceleration".
  void setSpatialMotion(
      const Eigen::Isometry3d* newTransform,
      const Frame* withRespectTo,
      const Eigen::Vector6d* newSpatialVelocity,
      const Frame* velRelativeTo,
      const Frame* velInCoordinatesOf,
      const Eigen::Vector6d* newSpatialAcceleration,
      const Frame* accRelativeTo,
      const Frame* accInCoordinatesOf);

  /// Set the transform of the child BodyNode relative to the parent BodyNode
  /// \param[in] newTransform Desired transform of the child BodyNode.
  void setRelativeTransform(const Eigen::Isometry3d& newTransform);

  /// Set the transform of the child BodyNode relative to an arbitrary Frame.
  /// \param[in] newTransform Desired transform of the child BodyNode.
  /// \param[in] withRespectTo The relative Frame of "newTransform".
  void setTransform(const Eigen::Isometry3d& newTransform,
                    const Frame* withRespectTo = Frame::World());

  /// Set the spatial velocity of the child BodyNode relative to the parent
  /// BodyNode.
  /// \param[in] newSpatialVelocity Desired spatial velocity of the child
  /// BodyNode. The reference frame of "newSpatialVelocity" is the child
  /// BodyNode.
  void setRelativeSpatialVelocity(const Eigen::Vector6d& newSpatialVelocity);

  /// Set the spatial velocity of the child BodyNode relative to the parent
  /// BodyNode.
  /// \param[in] newSpatialVelocity Desired spatial velocity of the child
  /// BodyNode.
  /// \param[in] inCoordinatesOf The reference frame of "newSpatialVelocity".
  void setRelativeSpatialVelocity(const Eigen::Vector6d& newSpatialVelocity,
                                  const Frame* inCoordinatesOf);

  /// Set the spatial velocity of the child BodyNode relative to an arbitrary
  /// Frame.
  /// \param[in] newSpatialVelocity Desired spatial velocity of the child
  /// BodyNode.
  /// \param[in] relativeTo The relative frame of "newSpatialVelocity".
  /// \param[in] inCoordinatesOf The reference frame of "newSpatialVelocity".
  void setSpatialVelocity(const Eigen::Vector6d& newSpatialVelocity,
                          const Frame* relativeTo,
                          const Frame* inCoordinatesOf);

  /// Set the linear portion of classical velocity of the child BodyNode
  /// relative to an arbitrary Frame.
  ///
  /// Note that the angular portion of claasical velocity of the child
  /// BodyNode will not be changed after this function called.
  ///
  /// \param[in] relativeTo The relative frame of "newLinearVelocity".
  /// \param[in] inCoordinatesOf The reference frame of "newLinearVelocity".
  void setLinearVelocity(const Eigen::Vector3d& newLinearVelocity,
                         const Frame* relativeTo = Frame::World(),
                         const Frame* inCoordinatesOf = Frame::World());

  /// Set the angular portion of classical velocity of the child BodyNode
  /// relative to an arbitrary Frame.
  ///
  /// Note that the linear portion of claasical velocity of the child
  /// BodyNode will not be changed after this function called.
  ///
  /// \param[in] relativeTo The relative frame of "newLinearVelocity".
  /// \param[in] inCoordinatesOf The reference frame of "newLinearVelocity".
  void setAngularVelocity(const Eigen::Vector3d& newAngularVelocity,
                          const Frame* relativeTo = Frame::World(),
                          const Frame* inCoordinatesOf = Frame::World());

  /// Set the spatial acceleration of the child BodyNode relative to the parent
  /// BodyNode.
  /// \param[in] newSpatialVelocity Desired spatial acceleration of the child
  /// BodyNode. The reference frame of "newSpatialAcceleration" is the child
  /// BodyNode.
  void setRelativeSpatialAcceleration(
      const Eigen::Vector6d& newSpatialAcceleration);

  /// Set the spatial acceleration of the child BodyNode relative to the parent
  /// BodyNode.
  /// \param[in] newSpatialAcceleration Desired spatial acceleration of the
  /// child BodyNode.
  /// \param[in] inCoordinatesOf The reference frame of
  /// "newSpatialAcceleration".
  void setRelativeSpatialAcceleration(
      const Eigen::Vector6d& newSpatialAcceleration,
      const Frame* inCoordinatesOf);

  /// Set the spatial acceleration of the child BodyNode relative to an
  /// arbitrary Frame.
  /// \param[in] newSpatialAcceleration Desired spatial acceleration of the
  /// child BodyNode.
  /// \param[in] relativeTo The relative frame of "newSpatialAcceleration".
  /// \param[in] inCoordinatesOf The reference frame of
  /// "newSpatialAcceleration".
  void setSpatialAcceleration(const Eigen::Vector6d& newSpatialAcceleration,
                              const Frame* relativeTo,
                              const Frame* inCoordinatesOf);

  /// Set the linear portion of classical acceleration of the child BodyNode
  /// relative to an arbitrary Frame.
  ///
  /// Note that the angular portion of claasical acceleration of the child
  /// BodyNode will not be changed after this function called.
  ///
  /// \param[in] relativeTo The relative frame of "newLinearVelocity".
  /// \param[in] inCoordinatesOf The reference frame of "newLinearVelocity".
  void setLinearAcceleration(const Eigen::Vector3d& newLinearAcceleration,
                             const Frame* relativeTo = Frame::World(),
                             const Frame* inCoordinatesOf = Frame::World());

  /// Set the angular portion of classical acceleration of the child BodyNode
  /// relative to an arbitrary Frame.
  ///
  /// Note that the linear portion of claasical acceleration of the child
  /// BodyNode will not be changed after this function called.
  ///
  /// \param[in] relativeTo The relative frame of "newLinearVelocity".
  /// \param[in] inCoordinatesOf The reference frame of "newLinearVelocity".
  void setAngularAcceleration(const Eigen::Vector3d& newAngularAcceleration,
                              const Frame* relativeTo = Frame::World(),
                              const Frame* inCoordinatesOf = Frame::World());

  // Documentation inherited
  Eigen::Matrix6d getLocalJacobianStatic(
      const Eigen::Vector6d& _positions) const override;

  // Documentation inherited
  Eigen::Vector6d getPositionDifferencesStatic(
      const Eigen::Vector6d& _q2, const Eigen::Vector6d& _q1) const override;

protected:

  /// Constructor called by Skeleton class
  FreeJoint(const Properties& properties);

  // Documentation inherited
  Joint* clone() const override;

  using MultiDofJoint::getLocalJacobianStatic;

  // Documentation inherited
  void integratePositions(double _dt) override;

  // Documentation inherited
  void updateDegreeOfFreedomNames() override;

  // Documentation inherited
  void updateLocalTransform() const override;

  // Documentation inherited
  void updateLocalJacobian(bool _mandatory = true) const override;

  // Documentation inherited
  void updateLocalJacobianTimeDeriv() const override;

protected:

  /// Access mQ, which is an auto-updating variable
  const Eigen::Isometry3d& getQ() const;

  /// Transformation matrix dependent on generalized coordinates
  ///
  /// Do not use directly! Use getQ() to access this
  mutable Eigen::Isometry3d mQ;

public:
  // To get byte-aligned Eigen vectors
  EIGEN_MAKE_ALIGNED_OPERATOR_NEW
};

}  // namespace dynamics
}  // namespace dart

#endif  // DART_DYNAMICS_FREEJOINT_H_<|MERGE_RESOLUTION|>--- conflicted
+++ resolved
@@ -76,11 +76,7 @@
   static const std::string& getStaticType();
 
   // Documentation inherited
-<<<<<<< HEAD
-  bool isCyclic(size_t _index) const override;
-=======
   bool isCyclic(std::size_t _index) const override;
->>>>>>> 5aeb3d00
 
   /// Convert a transform into a 6D vector that can be used to set the positions
   /// of a FreeJoint. The positions returned by this function will result in a
