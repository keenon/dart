/*
 * Copyright (c) 2015-2016, Georgia Tech Research Corporation
 * All rights reserved.
 *
 * Author(s): Michael X. Grey <mxgrey@gatech.edu>
 *
 * Georgia Tech Graphics Lab and Humanoid Robotics Lab
 *
 * Directed by Prof. C. Karen Liu and Prof. Mike Stilman
 * <karenliu@cc.gatech.edu> <mstilman@cc.gatech.edu>
 *
 * This file is provided under the following "BSD-style" License:
 *   Redistribution and use in source and binary forms, with or
 *   without modification, are permitted provided that the following
 *   conditions are met:
 *   * Redistributions of source code must retain the above copyright
 *     notice, this list of conditions and the following disclaimer.
 *   * Redistributions in binary form must reproduce the above
 *     copyright notice, this list of conditions and the following
 *     disclaimer in the documentation and/or other materials provided
 *     with the distribution.
 *   THIS SOFTWARE IS PROVIDED BY THE COPYRIGHT HOLDERS AND
 *   CONTRIBUTORS "AS IS" AND ANY EXPRESS OR IMPLIED WARRANTIES,
 *   INCLUDING, BUT NOT LIMITED TO, THE IMPLIED WARRANTIES OF
 *   MERCHANTABILITY AND FITNESS FOR A PARTICULAR PURPOSE ARE
 *   DISCLAIMED. IN NO EVENT SHALL THE COPYRIGHT HOLDER OR
 *   CONTRIBUTORS BE LIABLE FOR ANY DIRECT, INDIRECT, INCIDENTAL,
 *   SPECIAL, EXEMPLARY, OR CONSEQUENTIAL DAMAGES (INCLUDING, BUT NOT
 *   LIMITED TO, PROCUREMENT OF SUBSTITUTE GOODS OR SERVICES; LOSS OF
 *   USE, DATA, OR PROFITS; OR BUSINESS INTERRUPTION) HOWEVER CAUSED
 *   AND ON ANY THEORY OF LIABILITY, WHETHER IN CONTRACT, STRICT
 *   LIABILITY, OR TORT (INCLUDING NEGLIGENCE OR OTHERWISE) ARISING IN
 *   ANY WAY OUT OF THE USE OF THIS SOFTWARE, EVEN IF ADVISED OF THE
 *   POSSIBILITY OF SUCH DAMAGE.
 */

#ifndef DART_DYNAMICS_DEGREEOFFREEDOM_H_
#define DART_DYNAMICS_DEGREEOFFREEDOM_H_

#include <string>
#include <memory>
#include <Eigen/Core>

#include "dart/common/Subject.h"
#include "dart/dynamics/SmartPointer.h"

namespace dart {
namespace dynamics {

class Skeleton;
class Joint;
class BodyNode;
<<<<<<< HEAD
=======
class SingleDofJoint;
template<std::size_t> class MultiDofJoint;
>>>>>>> 439de079

/// DegreeOfFreedom class is a proxy class for accessing single degrees of
/// freedom (aka generalized coordinates) of the Skeleton.
class DegreeOfFreedom : public virtual common::Subject
{
public:

  friend class Joint;
<<<<<<< HEAD
  template<class> friend class GeometricJoint;
=======
  friend class SingleDofJoint;
  template<std::size_t> friend class MultiDofJoint;
>>>>>>> 439de079
  friend class Skeleton;

  DegreeOfFreedom(const DegreeOfFreedom&) = delete;

  /// Change the name of this DegreeOfFreedom
  ///
  /// The _preserveName argument will be passed to the preserveName(bool)
  /// function. Set _preserveName to true when customizing the name of the
  /// DegreeOfFreedom; that way the name will not be overwritten if the Joint
  /// name changes.
  const std::string& setName(const std::string& _name, bool _preserveName=true);

  /// \brief Get the name of this DegreeOfFreedom
  ///
  /// DegreeOfFreedom's name will be automatically given by the joint it belongs
  /// to. Below is the naming policy:
  ///   - GeometricJoint<RealSpace> \n
  ///       Same name as the joint it belongs to.
  ///   - GeometricJoint<[multi_dof_joint_space]> \n
  ///       "[Joint_name]+[affix]" is used. The affix is determined according
  ///       to the role they play in the joint. For example, suppose there's a
  ///       TranslationalJoint named "trans_joint". Then the each dof to be
  ///       named "trans_joint_x", "trans_joint_y", and "trans_joint_z".
  ///   - ZeroDofJoint \n
  ///       ZeroDofJoint doesn't have dof.
  ///
  /// The default name can be renamed by setName() as well.
  const std::string& getName() const;

  /// Prevent Joint::updateDegreeOfFreedomNames() from changing the name of this
  /// degree of freedom. This is useful if you (the user) have customized the
  /// name for this DegreeOfFreedom and want to prevent DART from automatically
  /// updating its name if its parent Joint properties ever change.
  void preserveName(bool _preserve);

  /// Check whether DegreeOfFreedom::lockName(bool) is activate
  bool isNamePreserved() const;

  /// Get this DegreeOfFreedom's index within its Skeleton
  std::size_t getIndexInSkeleton() const;

  /// Get this DegreeOfFreedom's index within its tree
  std::size_t getIndexInTree() const;

  /// Get this DegreeOfFreedom's index within its Joint
  std::size_t getIndexInJoint() const;

  /// Get the index of the tree that this DegreeOfFreedom belongs to
  std::size_t getTreeIndex() const;

  //----------------------------------------------------------------------------
  /// \{ \name Command
  //----------------------------------------------------------------------------

  /// Set the command of this DegreeOfFreedom
  void setCommand(double _command);

  /// Get the command of this DegreeOfFreedom
  double getCommand() const;

  /// Set the command of this DegreeOfFreedom to zero
  void resetCommand();

  /// \}

  //----------------------------------------------------------------------------
  /// \{ \name Position
  //----------------------------------------------------------------------------

  /// Set the position of this DegreeOfFreedom
  void setPosition(double _position);

  /// Get the position of this DegreeOfFreedom
  double getPosition() const;

  /// Set the position limits of this DegreeOfFreedom
  void setPositionLimits(double _lowerLimit, double _upperLimit);

  /// Set the position limits of this DegreeOfFreedom
  void setPositionLimits(const std::pair<double,double>& _limits);

  /// Get the position limits of this DegreeOfFreedom
  std::pair<double,double> getPositionLimits() const;

  /// Set the lower position limit of this DegreeOfFreedom
  void setPositionLowerLimit(double _limit);

  /// Get the lower position limit of this DegreeOfFreedom
  double getPositionLowerLimit() const;

  /// Set the upper position limit of this DegreeOfFreedom
  void setPositionUpperLimit(double _limit);

  /// Get the upper position limit of this DegreeOfFreedom
  double getPositionUpperLimit() const;

  /// Get whether this DOF is cyclic. Return true if and only if an infinite
  /// number of DOF positions produce the same local transform. If this DOF is
  /// part of a multi-DOF joint, then producing a cycle may require altering
  /// the position of the Joint's other DOFs.
  bool isCyclic() const;

  /// Get whether the position of this DegreeOfFreedom has limits.
  bool hasPositionLimit() const;

  /// Set the position of this DegreeOfFreedom to zero
  void resetPosition();

  /// Change the position that resetPosition() will give to this DegreeOfFreedom
  void setInitialPosition(double _initial);

  /// Get the position that resetPosition() will give to this DegreeOfFreedom
  double getInitialPosition() const;

  /// \}

  //----------------------------------------------------------------------------
  /// \{ \name Velocity
  //----------------------------------------------------------------------------

  /// Set the velocity of this DegreeOfFreedom
  void setVelocity(double _velocity);

  /// Get the velocity of this DegreeOfFreedom
  double getVelocity() const;

  /// Set the velocity limits of this DegreeOfFreedom
  void setVelocityLimits(double _lowerLimit, double _upperLimit);

  /// Set the velocity limtis of this DegreeOfFreedom
  void setVelocityLimits(const std::pair<double,double>& _limits);

  /// Get the velocity limits of this DegreeOfFreedom
  std::pair<double,double> getVelocityLimits() const;

  /// Set the lower velocity limit of this DegreeOfFreedom
  void setVelocityLowerLimit(double _limit);

  /// Get the lower velocity limit of this DegreeOfFreedom
  double getVelocityLowerLimit() const;

  /// Set the upper velocity limit of this DegreeOfFreedom
  void setVelocityUpperLimit(double _limit);

  /// Get the upper Velocity limit of this DegreeOfFreedom
  double getVelocityUpperLimit() const;

  /// Set the velocity of this DegreeOfFreedom to zero
  void resetVelocity();

  /// Change the velocity that resetVelocity() will give to this DegreeOfFreedom
  void setInitialVelocity(double _initial);

  /// Get the velocity that resetVelocity() will give to this DegreeOfFreedom
  double getInitialVelocity() const;

  /// \}

  //----------------------------------------------------------------------------
  /// \{ \name Acceleration
  //----------------------------------------------------------------------------

  /// Set the acceleration of this DegreeOfFreedom
  void setAcceleration(double _acceleration);

  /// Get the acceleration of this DegreeOfFreedom
  double getAcceleration() const;

  /// Set the acceleration of this DegreeOfFreedom to zero
  void resetAcceleration();

  /// Set the acceleration limits of this DegreeOfFreedom
  void setAccelerationLimits(double _lowerLimit, double _upperLimit);

  /// Set the acceleartion limits of this DegreeOfFreedom
  void setAccelerationLimits(const std::pair<double,double>& _limits);

  /// Get the acceleration limits of this DegreeOfFreedom
  std::pair<double,double> getAccelerationLimits() const;

  /// Set the lower acceleration limit of this DegreeOfFreedom
  void setAccelerationLowerLimit(double _limit);

  /// Get the lower acceleration limit of this DegreeOfFreedom
  double getAccelerationLowerLimit() const;

  /// Set the upper acceleration limit of this DegreeOfFreedom
  void setAccelerationUpperLimit(double _limit);

  /// Get the upper acceleration limit of this DegreeOfFreedom
  double getAccelerationUpperLimit() const;

  /// \}

  //----------------------------------------------------------------------------
  /// \{ \name Force
  //----------------------------------------------------------------------------

  /// Set the generalized force of this DegreeOfFreedom
  void setForce(double _force);

  /// Get the generalized force of this DegreeOfFreedom
  double getForce() const;

  /// Set the generalized force of this DegreeOfFreedom to zero
  void resetForce();

  /// Set the generalized force limits of this DegreeOfFreedom
  void setForceLimits(double _lowerLimit, double _upperLimit);

  /// Set the generalized force limits of this DegreeOfFreedom
  void setForceLimits(const std::pair<double,double>& _limits);

  /// Get the generalized force limits of this DegreeOfFreedom
  std::pair<double,double> getForceLimits() const;

  /// Set the lower generalized force limit of this DegreeOfFreedom
  void setForceLowerLimit(double _limit);

  /// Get the lower generalized force limit of this DegreeOfFreedom
  double getForceLowerLimit() const;

  /// Set the upper generalized force limit of this DegreeOfFreedom
  void setForceUpperLimit(double _limit);

  /// Get the upper generalized force limit of this DegreeOfFreedom
  double getForceUpperLimit() const;

  /// \}

  //----------------------------------------------------------------------------
  /// \{ \name Velocity change
  //----------------------------------------------------------------------------

  /// Set the velocity change of this DegreeOfFreedom
  void setVelocityChange(double _velocityChange);

  /// Get the velocity change of this DegreeOfFreedom
  double getVelocityChange() const;

  /// Set the velocity change of this DegreeOfFreedom to zero
  void resetVelocityChange();

  /// \}

  //----------------------------------------------------------------------------
  /// \{ \name Constraint impulse
  //----------------------------------------------------------------------------

  /// Set the constraint impulse of this generalized coordinate
  void setConstraintImpulse(double _impulse);

  /// Get the constraint impulse of this generalized coordinate
  double getConstraintImpulse() const;

  /// Set the constraint impulse of this generalized coordinate to zero
  void resetConstraintImpulse();

  /// \}

  //----------------------------------------------------------------------------
  /// \{ \name Passive forces - spring, viscous friction, Coulomb friction
  //----------------------------------------------------------------------------

  /// Set stiffness of the spring force for this generalized coordinate
  void setSpringStiffness(double _k);

  /// Get stiffness of the spring force for this generalized coordinate
  double getSpringStiffness() const;

  /// Set rest position for the spring force of this generalized coordinate
  void setRestPosition(double _q0);

  /// Get rest position for the spring force of this generalized coordinate
  double getRestPosition() const;

  /// Set coefficient of damping (viscous friction) force for this generalized
  /// coordinate
  void setDampingCoefficient(double _coeff);

  /// Get coefficient of damping (viscous friction) force for this generalized
  /// coordinate
  double getDampingCoefficient() const;

  /// Set Coulomb friction force for this generalized coordinate
  void setCoulombFriction(double _friction);

  /// Get Coulomb friction force for this generalized coordinate
  double getCoulombFriction() const;

  /// \}

  //----------------------------------------------------------------------------
  /// \{ \name Relationships
  //----------------------------------------------------------------------------

  /// Get the Joint that this DegreeOfFreedom belongs to
  Joint* getJoint();

  /// Get the Joint that this DegreeOfFreedom belongs to
  const Joint* getJoint() const;

  /// Get the Skeleton that this DegreeOfFreedom is inside of
  SkeletonPtr getSkeleton();

  /// Get the Skeleton that this DegreeOfFreedom is inside of
  ConstSkeletonPtr getSkeleton() const;

  /// Get the BodyNode downstream of this DegreeOfFreedom
  BodyNode* getChildBodyNode();

  /// Get the BodyNode downstream of this DegreeOfFreedom
  const BodyNode* getChildBodyNode() const;

  /// Get the BodyNode upstream of this DegreeOfFreedom
  BodyNode* getParentBodyNode();

  /// Get the BodyNode upstream of this DegreeOfFreedom
  const BodyNode* getParentBodyNode() const;

  /// \}

protected:
  /// The constructor is protected so that only Joints can create
  /// DegreeOfFreedom classes
  DegreeOfFreedom(Joint* _joint, std::size_t _indexInJoint);

  /// \brief Index of this DegreeOfFreedom within its Joint
  ///
  /// The index is determined when this DegreeOfFreedom is created by the Joint
  /// it belongs to. Note that the index should be unique within the Joint.
  std::size_t mIndexInJoint;

  /// Index of this DegreeOfFreedom within its Skeleton
  std::size_t mIndexInSkeleton;

  /// Index of this DegreeOfFreedom within its tree
  std::size_t mIndexInTree;

  /// The joint that this DegreeOfFreedom belongs to
  Joint* mJoint;
  // Note that we do not need to store BodyNode or Skeleton, because we can
  // access them through this joint pointer. Moreover, we never need to check
  // whether mJoint is nullptr, because only Joints are allowed to create a
  // DegreeOfFreedom and every DegreeOfFreedom is deleted when its Joint is
  // destructed.

};

} // namespace dynamics
} // namespace dart

#endif // DART_DYNAMICS_DEGREEOFFREEDOM_H_<|MERGE_RESOLUTION|>--- conflicted
+++ resolved
@@ -50,11 +50,6 @@
 class Skeleton;
 class Joint;
 class BodyNode;
-<<<<<<< HEAD
-=======
-class SingleDofJoint;
-template<std::size_t> class MultiDofJoint;
->>>>>>> 439de079
 
 /// DegreeOfFreedom class is a proxy class for accessing single degrees of
 /// freedom (aka generalized coordinates) of the Skeleton.
@@ -63,12 +58,7 @@
 public:
 
   friend class Joint;
-<<<<<<< HEAD
   template<class> friend class GeometricJoint;
-=======
-  friend class SingleDofJoint;
-  template<std::size_t> friend class MultiDofJoint;
->>>>>>> 439de079
   friend class Skeleton;
 
   DegreeOfFreedom(const DegreeOfFreedom&) = delete;
