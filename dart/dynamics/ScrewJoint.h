--- conflicted
+++ resolved
@@ -87,11 +87,7 @@
   static const std::string& getStaticType();
 
   // Documentation inherited
-<<<<<<< HEAD
-  bool isCyclic(size_t _index) const override;
-=======
   bool isCyclic(std::size_t _index) const override;
->>>>>>> 5aeb3d00
 
   ///
   void setAxis(const Eigen::Vector3d& _axis);
