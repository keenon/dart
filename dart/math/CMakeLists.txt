# Search all header and source files
file(GLOB srcs "*.cpp")
file(GLOB hdrs "*.h")
file(GLOB detail_srcs "detail/*.cpp")
file(GLOB detail_hdrs "detail/*.h")

set(dart_math_hdrs "${hdrs};${detail_hdrs}" PARENT_SCOPE)
set(dart_math_srcs "${srcs};${detail_srcs}" PARENT_SCOPE)

# Generate header for this namespace
dart_get_filename_components(header_names "math headers" ${hdrs})
dart_generate_include_header_list(
  math_headers
  "dart/math/"
  "math headers"
  ${header_names}
)
configure_file(
  ${CMAKE_CURRENT_SOURCE_DIR}/math.h.in
  ${CMAKE_CURRENT_BINARY_DIR}/math.h
)

# Install
install(
  FILES ${hdrs} ${CMAKE_CURRENT_BINARY_DIR}/math.h
  DESTINATION include/dart/math
  COMPONENT headers
<<<<<<< HEAD
)

install(
  FILES ${detail_hdrs}
  DESTINATION include/dart/math/detail
  COMPONENT headers
)

#install(TARGETS dart_math EXPORT DARTCoreTargets DESTINATION lib)
#install(TARGETS dart_math EXPORT DARTTargets DESTINATION lib)
=======
)
>>>>>>> 2c7b24b4
<|MERGE_RESOLUTION|>--- conflicted
+++ resolved
@@ -25,17 +25,10 @@
   FILES ${hdrs} ${CMAKE_CURRENT_BINARY_DIR}/math.h
   DESTINATION include/dart/math
   COMPONENT headers
-<<<<<<< HEAD
 )
 
 install(
   FILES ${detail_hdrs}
   DESTINATION include/dart/math/detail
   COMPONENT headers
-)
-
-#install(TARGETS dart_math EXPORT DARTCoreTargets DESTINATION lib)
-#install(TARGETS dart_math EXPORT DARTTargets DESTINATION lib)
-=======
-)
->>>>>>> 2c7b24b4
+)