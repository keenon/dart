#ifndef _MYWINDOW_
#define _MYWINDOW_

#include "yui/Win3D.h"
#include "integration/EulerIntegrator.h"
#include "integration/RK4Integrator.h"
#include "collision/collision_shapes.h"
#include "collision/collision_skeleton.h"

using namespace collision_checking;
using namespace std;

namespace dynamics{
    class SkeletonDynamics;
}

namespace integration{
    class IntegrableSystem;
}

class MyWindow : public yui::Win3D, public integration::IntegrableSystem {
public:
    MyWindow(dynamics::SkeletonDynamics* _m, dynamics::SkeletonDynamics* _m2): Win3D(), mModel(_m), mModel2(_m2) {
        mBackground[0] = 1.0;
        mBackground[1] = 1.0;
        mBackground[2] = 1.0;
        mBackground[3] = 1.0;
		
        mRunning = false;
        mShowMarker = false;

        mPersp = 45.f;
        mTrans[1] = 300.f;
        mFrame = 0;
    
        mGravity = Eigen::Vector3d(0.0,-9.8, 0.0);
<<<<<<< HEAD
        mTimeStep = 1.0/1000.0;
        mSkels.push_back(mModel);
        mSkels.push_back(mModel2);
=======
        mTimeStep = 1.0/5000.0;
>>>>>>> 42758054
        initDyn();
    }

    virtual void draw();
    virtual void keyboard(unsigned char key, int x, int y);
    virtual void displayTimer(int _val);

    // Needed for integration
    virtual Eigen::VectorXd getState();
    virtual Eigen::VectorXd evalDeriv();
    virtual void setState(Eigen::VectorXd state);	
protected:	
    bool mRunning;
    int mFrame;
    bool mShowMarker;
    integration::EulerIntegrator mIntegrator;
    
    dynamics::SkeletonDynamics* mModel;
    dynamics::SkeletonDynamics* mModel2;
    Eigen::VectorXd mDofVels;
    Eigen::VectorXd mDofs;
    Eigen::VectorXd mDofVels2;
    Eigen::VectorXd mDofs2;
    double mTimeStep;
    Eigen::Vector3d mGravity;
    void initDyn();
    void setPose();

//     BVHModel<RSS>* mBox;
//     vector<BVHModel<RSS>*> mBody;
    SkeletonCollision mContactCheck;

};

#endif<|MERGE_RESOLUTION|>--- conflicted
+++ resolved
@@ -12,6 +12,7 @@
 
 namespace dynamics{
     class SkeletonDynamics;
+    class ContactDynamics;
 }
 
 namespace integration{
@@ -28,19 +29,18 @@
 		
         mRunning = false;
         mShowMarker = false;
+        mPlayBack = false;
+        mCurrFrame = 0;
+        mForce = Eigen::Vector3d::Zero();
 
         mPersp = 45.f;
         mTrans[1] = 300.f;
         mFrame = 0;
     
         mGravity = Eigen::Vector3d(0.0,-9.8, 0.0);
-<<<<<<< HEAD
         mTimeStep = 1.0/1000.0;
         mSkels.push_back(mModel);
         mSkels.push_back(mModel2);
-=======
-        mTimeStep = 1.0/5000.0;
->>>>>>> 42758054
         initDyn();
     }
 
@@ -56,8 +56,16 @@
     bool mRunning;
     int mFrame;
     bool mShowMarker;
+    bool mPlayBack;
+    int mCurrFrame;
+    std::vector<Eigen::VectorXd> mBakedStates;
+    Eigen::Vector3d mForce;
+
+
     integration::EulerIntegrator mIntegrator;
     
+    std::vector<dynamics::SkeletonDynamics*> mSkels;
+    dynamics::ContactDynamics *mCollisionHandle;
     dynamics::SkeletonDynamics* mModel;
     dynamics::SkeletonDynamics* mModel2;
     Eigen::VectorXd mDofVels;
@@ -66,13 +74,14 @@
     Eigen::VectorXd mDofs2;
     double mTimeStep;
     Eigen::Vector3d mGravity;
+    SkeletonCollision mContactCheck;
+
+
     void initDyn();
     void setPose();
+    void bake();
 
-//     BVHModel<RSS>* mBox;
-//     vector<BVHModel<RSS>*> mBody;
-    SkeletonCollision mContactCheck;
-
+    
 };
 
 #endif