/*
    Rtql8, Copyright (c) 2011 Georgia Tech Graphics Lab
    All rights reserved.

    Author  Sumit Jain
    Date    07/21/2011
*/

#include "BodyNodeDynamics.h"
#include "kinematics/Joint.h"
#include "kinematics/Primitive.h"
#include "kinematics/Transformation.h"
#include "utils/UtilsMath.h"
#include <iostream>

using namespace std;
using namespace Eigen;
using namespace kinematics;

namespace dynamics{
    BodyNodeDynamics::BodyNodeDynamics( const char *_name ) : BodyNode(_name){
        mJwJoint = MatrixXd::Zero(3,0);
        mJwDotJoint = MatrixXd::Zero(3,0);
        mVelBody = Vector3d::Zero();
        mVelDotBody = Vector3d::Zero();
        mOmegaBody = Vector3d::Zero();
        mOmegaDotBody = Vector3d::Zero();
        mExtForceBody = Vector3d::Zero();
        mExtTorqueBody = Vector3d::Zero();
        mInitializedInvDyn = false;
        mInitializedNonRecursiveDyn = false;
    }

    BodyNodeDynamics::~BodyNodeDynamics(){
    }

    void BodyNodeDynamics::initInverseDynamics(){
        if(mInitializedInvDyn) return;
        BodyNode::init();

        mJwJoint = MatrixXd::Zero(3, getNumDependentDofs());
        mJwDotJoint = MatrixXd::Zero(3, getNumDependentDofs());
        mVelBody.setZero();
        mOmegaBody.setZero();
        mVelDotBody.setZero();
        mOmegaDotBody.setZero();
        mForceJointBody.setZero();
        mTorqueJointBody.setZero();
        // mJv, mJw, and mIc needed for the mass matrix are already inited and computed by the kinematics::BodyNode

        mInitializedInvDyn = true;
    }

    void BodyNodeDynamics::initDynamics(){
        if(mInitializedNonRecursiveDyn) return;
        BodyNode::init();
         
        mVel.setZero();
        mOmega.setZero();
        mM = MatrixXd::Zero(getNumDependentDofs(), getNumDependentDofs());
        mC = MatrixXd::Zero(getNumDependentDofs(), getNumDependentDofs());
        mCvec = VectorXd::Zero(getNumDependentDofs());
        mG = VectorXd::Zero(getNumDependentDofs());
        mFext = VectorXd::Zero(getNumDependentDofs());
        mTqq.resize(getNumLocalDofs());
        for(int i=0; i<getNumLocalDofs(); i++) mTqq[i].resize(getNumLocalDofs(), Matrix4d::Zero());
        mWqq.resize(getNumDependentDofs());
        for(int i=0; i<getNumDependentDofs(); i++) mWqq[i].resize(getNumDependentDofs(), Matrix4d::Zero());
        mJvq.resize(getNumDependentDofs(), MatrixXd::Zero(3, getNumDependentDofs()));
        mJwq.resize(getNumDependentDofs(), MatrixXd::Zero(3, getNumDependentDofs()));
        mJvDot = MatrixXd::Zero(3, getNumDependentDofs());
        mJwDot = MatrixXd::Zero(3, getNumDependentDofs());

        mInitializedNonRecursiveDyn = true;
    }

    void BodyNodeDynamics::computeInvDynVelocities( const Vector3d &_gravity, const VectorXd *_qdot, const VectorXd *_qdotdot, bool _computeJacobians ) {
        // update the local transform mT and the world transform mW
        BodyNode::updateTransform();

        mVelBody.setZero();
        mVelDotBody.setZero();
        mOmegaBody.setZero();
        mOmegaDotBody.setZero();

        if(_computeJacobians){
            mJv.setZero();
            mJw.setZero();
        }

        mJwJoint = MatrixXd::Zero(3, mJointParent->getNumDofsRot());
        mJwDotJoint = MatrixXd::Zero(3, mJointParent->getNumDofsRot());
        
        Vector3d omegaJoint = Vector3d::Zero();
        Vector3d omegaDotJoint = Vector3d::Zero();

        // Local Rotation matrix transposed
        Matrix3d RjointT = mT.topLeftCorner(3,3).transpose();

        if(mJointParent->getJointType()!=Joint::J_UNKNOWN){
            // ASSUME: trans dofs before rotation dofs
            VectorXd qDotJoint = _qdot->segment(mJointParent->getFirstRotDofIndex(), mJointParent->getNumDofsRot());
            mJointParent->computeRotationJac(&mJwJoint, &mJwDotJoint, &qDotJoint);

            // Local angular velocity and angular acceleration
            omegaJoint = mJwJoint*qDotJoint;
            omegaDotJoint = mJwDotJoint*qDotJoint;
            if(_qdotdot){
                VectorXd qDotDotJoint = _qdotdot->segment(mJointParent->getFirstRotDofIndex(), mJointParent->getNumDofsRot());
                omegaDotJoint += mJwJoint*qDotDotJoint;
            }
        }

        BodyNodeDynamics *nodeParent = static_cast<BodyNodeDynamics*>(mNodeParent);
        Vector3d cl = mCOMLocal;
        if(nodeParent){
            assert(mJointParent->getNumDofsTrans()==0); // assuming no internal translation dofs
            Vector3d clparent = nodeParent->getLocalCOM();
            Vector3d rl = mT.col(3).head(3);    // translation from parent's origin to self origin

            mOmegaBody = RjointT*(nodeParent->mOmegaBody + omegaJoint);
            mOmegaDotBody = RjointT*(nodeParent->mOmegaDotBody + omegaDotJoint + nodeParent->mOmegaBody.cross(omegaJoint));
            mVelBody = mOmegaBody.cross(cl) + RjointT*(nodeParent->mVelBody + nodeParent->mOmegaBody.cross(rl-clparent));
            mVelDotBody = mOmegaDotBody.cross(cl) + mOmegaBody.cross(mOmegaBody.cross(cl)) + RjointT*(nodeParent->mVelDotBody + nodeParent->mOmegaDotBody.cross(rl-clparent) + nodeParent->mOmegaBody.cross(nodeParent->mOmegaBody.cross(rl-clparent)));
        }
        // base case: root
        else {
            mOmegaBody = RjointT*omegaJoint;
            mOmegaDotBody = RjointT*omegaDotJoint;
            mVelBody = mOmegaBody.cross(cl);
            mVelDotBody = mOmegaDotBody.cross(cl) + mOmegaBody.cross(mOmegaBody.cross(cl));
            // incorporate gravity as part of acceleration by changing frame to the one accelerating with g
            // Therefore real acceleration == W*mVelDotBody + g;
            mVelDotBody -= RjointT*_gravity;
            // if root has translation DOFs
            if(mJointParent->getNumDofsTrans()>0){
                VectorXd qDotTransJoint = _qdot->segment(mJointParent->getFirstTransDofIndex(), mJointParent->getNumDofsTrans());
                mVelBody += RjointT*qDotTransJoint;
                if(_qdotdot){
                    VectorXd qDotDotTransJoint = _qdotdot->segment(mJointParent->getFirstTransDofIndex(), mJointParent->getNumDofsTrans());
                    mVelDotBody += RjointT*qDotDotTransJoint;
                }
            }
        }

        // compute Jacobians iteratively
        if(_computeJacobians){
            // compute the Angular Jacobian first - use it for Linear jacobian as well
            if(nodeParent){
                mJw.leftCols(nodeParent->getNumDependentDofs()) = nodeParent->mJw;
                mJw.rightCols(getNumLocalDofs()) = nodeParent->mW.topLeftCorner(3,3)*mJwJoint;
                Vector3d clparent = nodeParent->getLocalCOM();
                Vector3d rl = mT.col(3).head(3);    // translation from parent's origin to self origin
                mJv.leftCols(nodeParent->getNumDependentDofs()) = nodeParent->mJv - utils::makeSkewSymmetric(nodeParent->mW.topLeftCorner(3,3)*(rl-clparent))*nodeParent->mJw;
                mJv -= utils::makeSkewSymmetric(mW.topLeftCorner(3,3)*mCOMLocal)*mJw;
            }
            // base case: root
            else {
                mJw.rightCols(mJointParent->getNumDofsRot()) = mJwJoint;
                mJv -= utils::makeSkewSymmetric(mW.topLeftCorner(3,3)*mCOMLocal)*mJw;
                // if root has translation DOFs
                if(mJointParent->getNumDofsTrans()>0){
                    // ASSUME - 3 translational dofs
                    assert(mJointParent->getNumDofsTrans()==3);
                    // ASSUME - translation dofs in the beginning
                    mJv.leftCols(mJointParent->getNumDofsTrans()) += MatrixXd::Identity(3,mJointParent->getNumDofsTrans());
                }
            }
        }
    }

    void BodyNodeDynamics::computeInvDynForces( const Vector3d &_gravity, const VectorXd *_qdot, const VectorXd *_qdotdot, bool _withExternalForces ) {
        mForceJointBody.setZero();
        mTorqueJointBody.setZero();

        Vector3d cl = mCOMLocal;
        Matrix3d Ibody = Matrix3d::Zero();
        if(mPrimitive != NULL)
           Ibody =  mPrimitive->getInertia();

        // base case: end effectors
        if(mPrimitive!=NULL){
            mForceJointBody = mMass*mVelDotBody;
            mTorqueJointBody = cl.cross(mMass*mVelDotBody) + mOmegaBody.cross(Ibody*mOmegaBody) + Ibody*mOmegaDotBody;
        }
        // general case
        for(unsigned int j=0; j<mJointsChild.size(); j++){
            BodyNodeDynamics *bchild = static_cast<BodyNodeDynamics*>(mJointsChild[j]->getChildNode());
            Matrix3d Rchild = bchild->mT.topLeftCorner(3,3);
            Vector3d forceChildNode = Rchild*bchild->mForceJointBody;
            mForceJointBody += forceChildNode;
            Vector3d rlchild = bchild->mT.col(3).head(3);
            mTorqueJointBody += (rlchild).cross(forceChildNode) + Rchild*bchild->mTorqueJointBody;
        }

        if( _withExternalForces ){
            int nContacts = mContacts.size();
            for(int i=0; i<nContacts; i++){
                mExtForceBody += mContacts.at(i).second;
                mExtTorqueBody += mContacts.at(i).first.cross(mContacts.at(i).second);
            }
        
            for(unsigned int i=0; i<mJointsChild.size(); i++){
                BodyNodeDynamics* childNode = (BodyNodeDynamics*)mJointsChild[i]->getChildNode();
                Matrix3d Rchild = childNode->mT.topLeftCorner(3,3);
                Vector3d forceChild = Rchild*childNode->mExtForceBody;
                mExtForceBody += forceChild;
                Vector3d rlchild = childNode->mT.col(3).head(3);
                mExtTorqueBody += rlchild.cross(forceChild) + Rchild*childNode->mExtTorqueBody;
            }
        
            mForceJointBody -= mExtForceBody;
            mTorqueJointBody -= mExtTorqueBody;
        }// endif compute external forces
    }

    Matrix4d BodyNodeDynamics::getLocalSecondDeriv(const Dof *_q1,const Dof *_q2 ) const {
        return mJointParent->getSecondDeriv(_q1, _q2);
    }

    void BodyNodeDynamics::updateSecondDerivatives() {
        const int numLocalDofs = getNumLocalDofs();
        const int numParentDofs = getNumDependentDofs()-numLocalDofs;
        BodyNodeDynamics *nodeParentDyn = static_cast<BodyNodeDynamics*>(mNodeParent);

        // Update Local Derivatives
        for(int i = 0; i < numLocalDofs; i++) {
            if(numParentDofs + i<mNumRootTrans) continue;   // since mTq is a constant
            for(int j=0; j<numLocalDofs; j++) {
                if(numParentDofs + j<mNumRootTrans) continue;   // since mTq is a constant
                mTqq.at(i).at(j) = getLocalSecondDeriv(getDof(i), getDof(j));
            }
        }

        // Update World Derivatives
        // parent dofs i
        for (int i = mNumRootTrans; i < numParentDofs; i++) {
            assert(nodeParentDyn);    // should always have a parent if enters this for loop
            // parent dofs j
            for(int j = mNumRootTrans; j < numParentDofs; j++) {
                mWqq.at(i).at(j) = nodeParentDyn->mWqq.at(i).at(j) * mT;
            }
            // local dofs j
            for(int j = 0; j < numLocalDofs; j++) {
                mWqq.at(i).at(numParentDofs + j) = nodeParentDyn->mWq.at(i) * mTq.at(j);
            }
        }
        // local dofs i
        for(int i = 0; i < numLocalDofs; i++){
            if(numParentDofs + i<mNumRootTrans) continue;
            // parent dofs j
            for(int j = mNumRootTrans; j < numParentDofs; j++) {
                mWqq.at(numParentDofs + i).at(j) = nodeParentDyn->mWq.at(j) * mTq.at(i);
            }
            // local dofs j
            for(int j = 0; j < numLocalDofs; j++) {
                if(numParentDofs + j<mNumRootTrans) continue;
                if(nodeParentDyn) mWqq.at(numParentDofs + i).at(numParentDofs + j) = nodeParentDyn->mW * mTqq.at(i).at(j);
                else mWqq.at(numParentDofs + i).at(numParentDofs + j) = mTqq.at(i).at(j);
            }
        }

        for(int i=0; i<numParentDofs+numLocalDofs; i++){
            evalJacDerivLin(i);
            evalJacDerivAng(i);
        }
    }

    void BodyNodeDynamics::evalJacDerivLin(int _qi){
        mJvq.at(_qi).setZero();
        if(_qi<mNumRootTrans) return;
        for(int j=mNumRootTrans; j<getNumDependentDofs(); j++){
            VectorXd Jvqi = utils::xformHom(mWqq.at(_qi).at(j), getLocalCOM());
            mJvq.at(_qi)(0,j) = Jvqi[0];
            mJvq.at(_qi)(1,j) = Jvqi[1];
            mJvq.at(_qi)(2,j) = Jvqi[2];
        }
    }

    void BodyNodeDynamics::evalJacDerivAng(int _qi){
        mJwq.at(_qi).setZero();
        if(_qi<mNumRootTrans) return;
        for(int j=mNumRootTrans; j<getNumDependentDofs(); j++){
            Matrix3d JwqijSkewSymm = mWqq.at(_qi).at(j).topLeftCorner(3,3)*mW.topLeftCorner(3,3).transpose() + mWq.at(j).topLeftCorner(3,3)*mWq.at(_qi).topLeftCorner(3,3).transpose();
            Vector3d Jwqij = utils::fromSkewSymmetric(JwqijSkewSymm);
            mJwq.at(_qi)(0,j) = Jwqij[0];
            mJwq.at(_qi)(1,j) = Jwqij[1];
            mJwq.at(_qi)(2,j) = Jwqij[2];
        }
    }

    void BodyNodeDynamics::evalJacDotLin(const VectorXd &_qDotSkel) {
        mJvDot.setZero();
        for(int i=mNumRootTrans; i<getNumDependentDofs(); i++){
            mJvDot += mJvq.at(i)*_qDotSkel[mDependentDofs[i]];
        }
    }

    void BodyNodeDynamics::evalJacDotAng(const VectorXd &_qDotSkel) {
        mJwDot.setZero();
        for(int i=mNumRootTrans; i<getNumDependentDofs(); i++){
            mJwDot += mJwq.at(i)*_qDotSkel[mDependentDofs[i]];
        }
    }

    void BodyNodeDynamics::evalVelocity(const VectorXd &_qDotSkel){
        mVel.setZero();
        for(int i=0; i<getNumDependentDofs(); i++){
            mVel += mJv.col(i)*_qDotSkel[mDependentDofs[i]];
        }
    }

    void BodyNodeDynamics::evalOmega(const VectorXd &_qDotSkel){
        mOmega.setZero();
        for(int i=mNumRootTrans; i<getNumDependentDofs(); i++){
            mOmega += mJw.col(i)*_qDotSkel[mDependentDofs[i]];
        }
    }

    void BodyNodeDynamics::evalMassMatrix(){
        //mM = MatrixXd::Zero(getNumDependentDofs(),getNumDependentDofs());;
        mM.setZero();
        if(mPrimitive!=NULL)
            mM = getMass()*mJv.transpose()*mJv + mJw.transpose()*mIc*mJw;
    }

    void BodyNodeDynamics::evalCoriolisMatrix(const VectorXd &_qDotSkel){
        mC.setZero();
        // evaluate the Dot terms
        evalJacDotLin(_qDotSkel);   // evaluates mJvDot
        evalJacDotAng(_qDotSkel);   // evaluates mJwDot
        evalOmega(_qDotSkel);   // evaluates mOmega vector

        if(mPrimitive!=NULL){
            Matrix3d R = mW.topLeftCorner(3,3);
            // term 1
            mC = getMass()*mJv.transpose()*mJvDot + mJw.transpose()*mIc*mJwDot;
            // term 2
            mC += mJw.transpose()*utils::makeSkewSymmetric(mOmega)*mIc*mJw;
        }
    }

    void BodyNodeDynamics::evalCoriolisVector(const VectorXd &_qDotSkel){
        mCvec.setZero();
        // evaluate the Dot terms
        evalJacDotLin(_qDotSkel);   // evaluates mJvDot
        evalJacDotAng(_qDotSkel);   // evaluates mJwDot
        evalOmega(_qDotSkel);   // evaluates mOmega vector

        Matrix3d R = mW.topLeftCorner(3,3);
        // term 1
        Vector3d Jvdqd = Vector3d::Zero();
        Vector3d Jwdqd = Vector3d::Zero();
        for(int i=mNumRootTrans; i<getNumDependentDofs(); i++){
            Jvdqd += mJvDot.col(i)*_qDotSkel[mDependentDofs[i]];
            Jwdqd += mJwDot.col(i)*_qDotSkel[mDependentDofs[i]];
        }
        if( mPrimitive!=NULL ){
            mCvec = getMass()*(mJv.transpose()*Jvdqd) + mJw.transpose()*(mIc*Jwdqd);
            // term 2
            mCvec += mJw.transpose()*(mOmega.cross(mIc*mOmega));
        }

        //// test
        //evalCoriolisMatrix(_qDotSkel);
        //for(int i=0; i<mC.cols(); i++) mCvec += mC.col(i)*_qDotSkel[mDependentDofs[i]];
    }

    void BodyNodeDynamics::evalGravityVector(const Vector3d &_gravity){
        mG.setZero();
        if( mPrimitive!=NULL ){
            for(int i=0; i<mJv.cols(); i++){
                mG[i] = -getMass()*_gravity.dot(mJv.col(i));    // '-' sign as term is on the left side of dynamics equation
            }
        }
    }

    void BodyNodeDynamics::evalExternalForces( VectorXd& _extForce ){
        int numDepDofs = getNumDependentDofs();
        mFext = VectorXd::Zero(numDepDofs);

        // contribution of linear force
        int nContacts = mContacts.size();
        for(int i=0; i<nContacts; i++){
            // compute J
            MatrixXd J = MatrixXd::Zero(3, numDepDofs);
            Vector3d force = mW.topLeftCorner(3,3)*mContacts.at(i).second;
            for(int j=0; j<numDepDofs; j++)
                J.col(j) = utils::xformHom(mWq.at(j),mContacts.at(i).first);
            // compute J^TF
            mFext += J.transpose()*force;
        }

        // contribution of torque
        if(mExtTorqueBody.norm()>0){
            mFext += mJw.transpose()*mW.topLeftCorner(3,3)*mExtTorqueBody;
        }

        for(int i=0; i<getNumDependentDofs(); i++)
            _extForce(mDependentDofs[i]) += mFext(i);
    }

    void BodyNodeDynamics::evalExternalForcesRecursive( VectorXd& _extForce ){
        int nContacts = mContacts.size();
        for(int i=0; i<nContacts; i++){ // transform forces from com to joint
            mExtForceBody += mContacts.at(i).second;
            mExtTorqueBody += mContacts.at(i).first.cross(mContacts.at(i).second);
        }

        for(unsigned int i=0; i<mJointsChild.size(); i++){ // recursion
            BodyNodeDynamics* childNode = (BodyNodeDynamics*)mJointsChild[i]->getChildNode();
            
            Matrix3d Rchild = childNode->mT.topLeftCorner(3,3); // rotation from parent to child
            Vector3d forceChild = Rchild*childNode->mExtForceBody; // convert external force of child to parent frame
            mExtForceBody += forceChild;

            Vector3d rlchild = childNode->mT.col(3).head(3); // child com in parent frame
            mExtTorqueBody += rlchild.cross(forceChild) + Rchild*childNode->mExtTorqueBody; // torque induced by linear force in child node, and the torque in child node
        }
   
        // convert mExtForceBody and mExtTorqueBody from cartesian space to generalized coordinates (_extForce)
        jointCartesianToGeneralized( mExtTorqueBody, _extForce );
        if(getParentJoint()->getNumDofsTrans()>0){
            jointCartesianToGeneralized( mExtForceBody, _extForce, false );
        }
    }

<<<<<<< HEAD
=======
    void BodyNodeDynamics::evalExternalForces( VectorXd& _extForce ){
        int numDepDofs = getNumDependentDofs();
        mFext = VectorXd::Zero(numDepDofs);
        int nContacts = mContacts.size();
        for(int i=0; i<nContacts; i++){
            // compute J
            MatrixXd J = MatrixXd::Zero(3, numDepDofs);
            Vector3d force = mW.topLeftCorner(3,3)*mContacts.at(i).second;
            for(int j=0; j<numDepDofs; j++)
                J.col(j) = utils::xformHom(mWq.at(j),mContacts.at(i).first);
            // compute J^TF
            mFext += J.transpose()*force;
        }

        if(mExtTorqueBody.norm()>0){
            mFext += mJw.transpose()*mW.topLeftCorner(3,3)*mExtTorqueBody;
        }

        for(int i=0; i<getNumDependentDofs(); i++)
            _extForce(mDependentDofs[i]) += mFext(i);
    }

    void BodyNodeDynamics::evalExternalForcesRecursive( VectorXd& _extForce ){
        int nContacts = mContacts.size();
        for(int i=0; i<nContacts; i++){ // transform forces from com to joint
            mExtForceBody += mContacts.at(i).second;
            mExtTorqueBody += mContacts.at(i).first.cross(mContacts.at(i).second);
        }

        for(unsigned int i=0; i<mJointsChild.size(); i++){ // recursive
            BodyNodeDynamics* childNode = (BodyNodeDynamics*)mJointsChild[i]->getChildNode();
            Matrix3d Rchild = childNode->mT.topLeftCorner(3,3);
            Vector3d forceChild = Rchild*childNode->mExtForceBody;
            mExtForceBody += forceChild;
            Vector3d rlchild = childNode->mT.col(3).head(3);
            mExtTorqueBody += rlchild.cross(forceChild) + Rchild*childNode->mExtTorqueBody;
        }
   
        // convert from cartesian space to generalized coordinates
        jointCartesianToGeneralized( mExtTorqueBody, _extForce );
        if(getParentJoint()->getNumDofsTrans()>0){
            jointCartesianToGeneralized( mExtForceBody, _extForce, false );
        }
    }

>>>>>>> bec0e429
    void BodyNodeDynamics::jointCartesianToGeneralized( const Vector3d& _cForce, VectorXd& _gForce, bool _isTorque ){
        Joint* joint = getParentJoint();
        if( joint->getJointType() == Joint::J_UNKNOWN ) return;

        Matrix3d Ri = getLocalTransform().topLeftCorner(3,3);
        if( _isTorque ){
            VectorXd torque = mJwJoint.transpose()*Ri*_cForce;
            int firstRotDof = joint->getFirstRotDofIndex();
            for(int i=0; i<joint->getNumDofsRot(); i++)
                _gForce(firstRotDof+i) += torque(i);
        }else{
            if(joint->getNumDofsTrans()>0){
                assert(joint->getNumDofsTrans()==3); // assume translational dofs are always for all three
                _gForce.segment(joint->getFirstTransDofIndex(), 3) += Ri*_cForce;
            }
        }
    }

    void BodyNodeDynamics::bodyCartesianToGeneralized( const Vector3d& _cForce, VectorXd& _gForce, bool _isTorque ){
        Joint* joint = getParentJoint();
        if( joint->getJointType() == Joint::J_UNKNOWN ) return;

        if( _isTorque){
            jointCartesianToGeneralized( _cForce, _gForce, true );
        }else{
            Vector3d torque = mCOMLocal.cross(_cForce);
            jointCartesianToGeneralized( torque, _gForce, true );
            if(joint->getNumDofsTrans()>0)
                jointCartesianToGeneralized( _cForce, _gForce, false );
        }
    }

    void BodyNodeDynamics::getGeneralized( VectorXd& _gForce ){
        jointCartesianToGeneralized( mTorqueJointBody, _gForce );
        if( getParentJoint()->getNumDofsTrans()>0 )
            jointCartesianToGeneralized( mForceJointBody, _gForce, false);
    }

    void BodyNodeDynamics::aggregateMass(Eigen::MatrixXd &_M){
<<<<<<< HEAD
        if(mPrimitive==NULL) return;
=======
>>>>>>> bec0e429
        for(int i=0; i<getNumDependentDofs(); i++){
            for(int j=0; j<getNumDependentDofs(); j++){
                _M(mDependentDofs[i], mDependentDofs[j]) += mM(i, j);
            }
        }
    }
    void BodyNodeDynamics::aggregateCoriolis(Eigen::MatrixXd &_C){
        for(int i=0; i<getNumDependentDofs(); i++){
            for(int j=0; j<getNumDependentDofs(); j++){
                _C(mDependentDofs[i], mDependentDofs[j]) += mC(i, j);
            }
        }
    }
    void BodyNodeDynamics::aggregateCoriolisVec(Eigen::VectorXd &_Cvec){
        for(int i=0; i<getNumDependentDofs(); i++){
            _Cvec[mDependentDofs[i]] += mCvec[i];
        }
    }
    void BodyNodeDynamics::aggregateGravity(Eigen::VectorXd &_G){
<<<<<<< HEAD
        if(mPrimitive==NULL) return;
=======
>>>>>>> bec0e429
        for(int i=0; i<getNumDependentDofs(); i++){
            _G[mDependentDofs[i]] += mG[i];
        }
    }

    void BodyNodeDynamics::addExtForce( const Vector3d& _offset, const Vector3d& _force, bool _isOffsetLocal, bool _isForceLocal ){
        Vector3d pos = _offset;
        Vector3d force = _force;
        if( !_isOffsetLocal )
            pos = utils::xformHom( getWorldInvTransform(), _offset );
        if( !_isForceLocal )
            force = mW.topLeftCorner(3,3).transpose()*_force;
        mContacts.push_back( pair<Vector3d, Vector3d>(pos, force) );
    }

    void BodyNodeDynamics::addExtTorque( const Vector3d& _torque, bool _isLocal ){
        if( _isLocal )
            mExtTorqueBody += _torque;
        else
            mExtTorqueBody += mW.topLeftCorner(3,3).transpose()*_torque; 
    }

    void BodyNodeDynamics::clearExternalForces(){
        mContacts.clear();
        mFext.setZero();
        mExtForceBody.setZero();
        mExtTorqueBody.setZero();
    }

}   // namespace dynamics<|MERGE_RESOLUTION|>--- conflicted
+++ resolved
@@ -7,15 +7,15 @@
 */
 
 #include "BodyNodeDynamics.h"
-#include "kinematics/Joint.h"
-#include "kinematics/Primitive.h"
-#include "kinematics/Transformation.h"
+#include "model3d/Joint.h"
+#include "model3d/Primitive.h"
+#include "model3d/Transformation.h"
 #include "utils/UtilsMath.h"
 #include <iostream>
 
 using namespace std;
 using namespace Eigen;
-using namespace kinematics;
+using namespace model3d;
 
 namespace dynamics{
     BodyNodeDynamics::BodyNodeDynamics( const char *_name ) : BodyNode(_name){
@@ -46,7 +46,7 @@
         mOmegaDotBody.setZero();
         mForceJointBody.setZero();
         mTorqueJointBody.setZero();
-        // mJv, mJw, and mIc needed for the mass matrix are already inited and computed by the kinematics::BodyNode
+        // mJv, mJw, and mIc needed for the mass matrix are already inited and computed by the model3d::BodyNode
 
         mInitializedInvDyn = true;
     }
@@ -169,20 +169,16 @@
         }
     }
 
-    void BodyNodeDynamics::computeInvDynForces( const Vector3d &_gravity, const VectorXd *_qdot, const VectorXd *_qdotdot, bool _withExternalForces ) {
+    void BodyNodeDynamics::computeInvDynForces( const Vector3d &_gravity, const VectorXd *_qdot, const VectorXd *_qdotdot ) {
         mForceJointBody.setZero();
         mTorqueJointBody.setZero();
 
         Vector3d cl = mCOMLocal;
-        Matrix3d Ibody = Matrix3d::Zero();
-        if(mPrimitive != NULL)
-           Ibody =  mPrimitive->getInertia();
+        Matrix3d Ibody = mPrimitive->getInertia();
 
         // base case: end effectors
-        if(mPrimitive!=NULL){
-            mForceJointBody = mMass*mVelDotBody;
-            mTorqueJointBody = cl.cross(mMass*mVelDotBody) + mOmegaBody.cross(Ibody*mOmegaBody) + Ibody*mOmegaDotBody;
-        }
+        mForceJointBody = mMass*mVelDotBody;
+        mTorqueJointBody = cl.cross(mMass*mVelDotBody) + mOmegaBody.cross(Ibody*mOmegaBody) + Ibody*mOmegaDotBody;
         // general case
         for(unsigned int j=0; j<mJointsChild.size(); j++){
             BodyNodeDynamics *bchild = static_cast<BodyNodeDynamics*>(mJointsChild[j]->getChildNode());
@@ -192,26 +188,6 @@
             Vector3d rlchild = bchild->mT.col(3).head(3);
             mTorqueJointBody += (rlchild).cross(forceChildNode) + Rchild*bchild->mTorqueJointBody;
         }
-
-        if( _withExternalForces ){
-            int nContacts = mContacts.size();
-            for(int i=0; i<nContacts; i++){
-                mExtForceBody += mContacts.at(i).second;
-                mExtTorqueBody += mContacts.at(i).first.cross(mContacts.at(i).second);
-            }
-        
-            for(unsigned int i=0; i<mJointsChild.size(); i++){
-                BodyNodeDynamics* childNode = (BodyNodeDynamics*)mJointsChild[i]->getChildNode();
-                Matrix3d Rchild = childNode->mT.topLeftCorner(3,3);
-                Vector3d forceChild = Rchild*childNode->mExtForceBody;
-                mExtForceBody += forceChild;
-                Vector3d rlchild = childNode->mT.col(3).head(3);
-                mExtTorqueBody += rlchild.cross(forceChild) + Rchild*childNode->mExtTorqueBody;
-            }
-        
-            mForceJointBody -= mExtForceBody;
-            mTorqueJointBody -= mExtTorqueBody;
-        }// endif compute external forces
     }
 
     Matrix4d BodyNodeDynamics::getLocalSecondDeriv(const Dof *_q1,const Dof *_q2 ) const {
@@ -318,10 +294,8 @@
     }
 
     void BodyNodeDynamics::evalMassMatrix(){
-        //mM = MatrixXd::Zero(getNumDependentDofs(),getNumDependentDofs());;
         mM.setZero();
-        if(mPrimitive!=NULL)
-            mM = getMass()*mJv.transpose()*mJv + mJw.transpose()*mIc*mJw;
+        mM = getMass()*mJv.transpose()*mJv + mJw.transpose()*mIc*mJw;
     }
 
     void BodyNodeDynamics::evalCoriolisMatrix(const VectorXd &_qDotSkel){
@@ -331,13 +305,11 @@
         evalJacDotAng(_qDotSkel);   // evaluates mJwDot
         evalOmega(_qDotSkel);   // evaluates mOmega vector
 
-        if(mPrimitive!=NULL){
-            Matrix3d R = mW.topLeftCorner(3,3);
-            // term 1
-            mC = getMass()*mJv.transpose()*mJvDot + mJw.transpose()*mIc*mJwDot;
-            // term 2
-            mC += mJw.transpose()*utils::makeSkewSymmetric(mOmega)*mIc*mJw;
-        }
+        Matrix3d R = mW.topLeftCorner(3,3);
+        // term 1
+        mC = getMass()*mJv.transpose()*mJvDot + mJw.transpose()*mIc*mJwDot;
+        // term 2
+        mC += mJw.transpose()*utils::makeSkewSymmetric(mOmega)*mIc*mJw;
     }
 
     void BodyNodeDynamics::evalCoriolisVector(const VectorXd &_qDotSkel){
@@ -355,11 +327,9 @@
             Jvdqd += mJvDot.col(i)*_qDotSkel[mDependentDofs[i]];
             Jwdqd += mJwDot.col(i)*_qDotSkel[mDependentDofs[i]];
         }
-        if( mPrimitive!=NULL ){
-            mCvec = getMass()*(mJv.transpose()*Jvdqd) + mJw.transpose()*(mIc*Jwdqd);
-            // term 2
-            mCvec += mJw.transpose()*(mOmega.cross(mIc*mOmega));
-        }
+        mCvec = getMass()*(mJv.transpose()*Jvdqd) + mJw.transpose()*(mIc*Jwdqd);
+        // term 2
+        mCvec += mJw.transpose()*(mOmega.cross(mIc*mOmega));
 
         //// test
         //evalCoriolisMatrix(_qDotSkel);
@@ -368,65 +338,11 @@
 
     void BodyNodeDynamics::evalGravityVector(const Vector3d &_gravity){
         mG.setZero();
-        if( mPrimitive!=NULL ){
-            for(int i=0; i<mJv.cols(); i++){
-                mG[i] = -getMass()*_gravity.dot(mJv.col(i));    // '-' sign as term is on the left side of dynamics equation
-            }
-        }
-    }
-
-    void BodyNodeDynamics::evalExternalForces( VectorXd& _extForce ){
-        int numDepDofs = getNumDependentDofs();
-        mFext = VectorXd::Zero(numDepDofs);
-
-        // contribution of linear force
-        int nContacts = mContacts.size();
-        for(int i=0; i<nContacts; i++){
-            // compute J
-            MatrixXd J = MatrixXd::Zero(3, numDepDofs);
-            Vector3d force = mW.topLeftCorner(3,3)*mContacts.at(i).second;
-            for(int j=0; j<numDepDofs; j++)
-                J.col(j) = utils::xformHom(mWq.at(j),mContacts.at(i).first);
-            // compute J^TF
-            mFext += J.transpose()*force;
-        }
-
-        // contribution of torque
-        if(mExtTorqueBody.norm()>0){
-            mFext += mJw.transpose()*mW.topLeftCorner(3,3)*mExtTorqueBody;
-        }
-
-        for(int i=0; i<getNumDependentDofs(); i++)
-            _extForce(mDependentDofs[i]) += mFext(i);
-    }
-
-    void BodyNodeDynamics::evalExternalForcesRecursive( VectorXd& _extForce ){
-        int nContacts = mContacts.size();
-        for(int i=0; i<nContacts; i++){ // transform forces from com to joint
-            mExtForceBody += mContacts.at(i).second;
-            mExtTorqueBody += mContacts.at(i).first.cross(mContacts.at(i).second);
-        }
-
-        for(unsigned int i=0; i<mJointsChild.size(); i++){ // recursion
-            BodyNodeDynamics* childNode = (BodyNodeDynamics*)mJointsChild[i]->getChildNode();
-            
-            Matrix3d Rchild = childNode->mT.topLeftCorner(3,3); // rotation from parent to child
-            Vector3d forceChild = Rchild*childNode->mExtForceBody; // convert external force of child to parent frame
-            mExtForceBody += forceChild;
-
-            Vector3d rlchild = childNode->mT.col(3).head(3); // child com in parent frame
-            mExtTorqueBody += rlchild.cross(forceChild) + Rchild*childNode->mExtTorqueBody; // torque induced by linear force in child node, and the torque in child node
-        }
-   
-        // convert mExtForceBody and mExtTorqueBody from cartesian space to generalized coordinates (_extForce)
-        jointCartesianToGeneralized( mExtTorqueBody, _extForce );
-        if(getParentJoint()->getNumDofsTrans()>0){
-            jointCartesianToGeneralized( mExtForceBody, _extForce, false );
-        }
-    }
-
-<<<<<<< HEAD
-=======
+        for(int i=0; i<mJv.cols(); i++){
+            mG[i] = -getMass()*_gravity.dot(mJv.col(i));    // '-' sign as term is on the left side of dynamics equation
+        }
+    }
+
     void BodyNodeDynamics::evalExternalForces( VectorXd& _extForce ){
         int numDepDofs = getNumDependentDofs();
         mFext = VectorXd::Zero(numDepDofs);
@@ -472,7 +388,6 @@
         }
     }
 
->>>>>>> bec0e429
     void BodyNodeDynamics::jointCartesianToGeneralized( const Vector3d& _cForce, VectorXd& _gForce, bool _isTorque ){
         Joint* joint = getParentJoint();
         if( joint->getJointType() == Joint::J_UNKNOWN ) return;
@@ -512,10 +427,6 @@
     }
 
     void BodyNodeDynamics::aggregateMass(Eigen::MatrixXd &_M){
-<<<<<<< HEAD
-        if(mPrimitive==NULL) return;
-=======
->>>>>>> bec0e429
         for(int i=0; i<getNumDependentDofs(); i++){
             for(int j=0; j<getNumDependentDofs(); j++){
                 _M(mDependentDofs[i], mDependentDofs[j]) += mM(i, j);
@@ -535,10 +446,6 @@
         }
     }
     void BodyNodeDynamics::aggregateGravity(Eigen::VectorXd &_G){
-<<<<<<< HEAD
-        if(mPrimitive==NULL) return;
-=======
->>>>>>> bec0e429
         for(int i=0; i<getNumDependentDofs(); i++){
             _G[mDependentDofs[i]] += mG[i];
         }
