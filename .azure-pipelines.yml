--- conflicted
+++ resolved
@@ -2,7 +2,6 @@
 # Ref: https://docs.microsoft.com/en-us/azure/devops/pipelines
 
 jobs:
-<<<<<<< HEAD
 # - job: xenial_gcc_debug
 #   pool:
 #     vmImage: 'Ubuntu 16.04'
@@ -11,22 +10,9 @@
 #     COMPILER: gcc
 #     BUILD_TYPE: Debug
 #     BUILD_DIR: $(Build.SourcesDirectory)
-#     SUDO: sudo
+#     DOCKERFILE: Dockerfile.ubuntu-xenial
 #   steps:
-#   - template: .ci/azure-pipelines/native.yml
-=======
-- job: xenial_gcc_debug
-  pool:
-    vmImage: 'Ubuntu 16.04'
-  variables:
-    OS_NAME: linux
-    COMPILER: gcc
-    BUILD_TYPE: Debug
-    BUILD_DIR: $(Build.SourcesDirectory)
-    DOCKERFILE: Dockerfile.ubuntu-xenial
-  steps:
-  - template: .ci/azure-pipelines/docker.yml
->>>>>>> 0f4cf216
+#   - template: .ci/azure-pipelines/docker.yml
 
 # - job: xenial_32bit_gcc_release
 #   pool:
