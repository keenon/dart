--- conflicted
+++ resolved
@@ -142,16 +142,11 @@
   variables:
     VCPKG_INSTALL_ROOT: $(Build.SourcesDirectory)\vcpkg
     VCPKG_ARCH: 'x64-windows'
-<<<<<<< HEAD
-    VCPKG_PACKAGES: 'assimp boost-algorithm boost-system boost-filesystem ccd eigen3 fcl'
-    VCPKG_OPTIONAL_PACKAGES: 'bullet3 freeglut ode opengl tinyxml2 urdfdom'
-    VCPKG_OPTIONAL_PACKAGES_NOT_WORKING: 'flann nlopt osg'
-=======
     VCPKG_PACKAGES: 'assimp boost-system boost-filesystem ccd eigen3 fcl'
     # utils needs tinyxml2 and boost algorithm/lexical-cast
     #   and also boost-math to resolve a circular dependency with lexical-cast
     VCPKG_OPTIONAL_PACKAGES: 'boost-algorithm boost-lexical-cast boost-math bullet3 ode tinyxml2'
->>>>>>> e480e2f0
+    VCPKG_OPTIONAL_PACKAGES_NOT_WORKING: 'flann nlopt osg'
     BUILD_TOOLSET_VERSION: '142'
     CMAKE_GENERATOR: 'Visual Studio 16 2019'
   steps:
