dart_add_test("comprehensive" test_Building)
dart_add_test("comprehensive" test_Common)
dart_add_test("comprehensive" test_Concurrency)
dart_add_test("comprehensive" test_Constraint)
dart_add_test("comprehensive" test_Frames)
dart_add_test("comprehensive" test_Friction)
dart_add_test("comprehensive" test_InverseKinematics)
dart_add_test("comprehensive" test_NameManagement)

if(TARGET dart-optimizer-pagmo)
  dart_add_test("comprehensive" test_MultiObjectiveOptimization)
  target_link_libraries(test_MultiObjectiveOptimization dart-optimizer-pagmo)
endif()

dart_add_test("comprehensive" test_Distance)
if(TARGET dart-collision-bullet)
  target_link_libraries(test_Distance dart-collision-bullet)
endif()

dart_add_test("comprehensive" test_Raycast)
if(TARGET dart-collision-bullet)
  target_link_libraries(test_Raycast dart-collision-bullet)
endif()

if(TARGET dart-utils)

  dart_add_test("comprehensive" test_Collision)
  target_link_libraries(test_Collision dart-utils)
  if(TARGET dart-collision-bullet)
    target_link_libraries(test_Collision dart-collision-bullet)
  endif()
  if(TARGET dart-collision-ode)
    target_link_libraries(test_Collision dart-collision-ode)
  endif()

  dart_add_test("comprehensive" test_Dynamics)
  target_link_libraries(test_Dynamics dart-utils)

  dart_add_test("comprehensive" test_Joints)
  target_link_libraries(test_Joints dart-utils)

  dart_add_test("comprehensive" test_Skeleton)
  target_link_libraries(test_Skeleton dart-utils)

  dart_add_test("comprehensive" test_MetaSkeleton)
  target_link_libraries(test_MetaSkeleton dart-utils)

  dart_add_test("comprehensive" test_SoftDynamics)
  target_link_libraries(test_SoftDynamics dart-utils)

  dart_add_test("comprehensive" test_World)
  target_link_libraries(test_World dart-utils)
  if(TARGET dart-collision-bullet)
    target_link_libraries(test_World dart-collision-bullet)
  endif()

  if(TARGET dart-utils-urdf)
    dart_add_test("comprehensive" test_ForwardKinematics)
    target_link_libraries(test_ForwardKinematics dart-utils-urdf)
  endif()

<<<<<<< HEAD
endif()

dart_format_add(
  test_ForwardKinematics.cpp
  test_InverseKinematics.cpp
  test_MultiObjectiveOptimization.cpp
  test_Raycast.cpp
)
=======
endif()
>>>>>>> e80d09e8
<|MERGE_RESOLUTION|>--- conflicted
+++ resolved
@@ -59,15 +59,4 @@
     target_link_libraries(test_ForwardKinematics dart-utils-urdf)
   endif()
 
-<<<<<<< HEAD
-endif()
-
-dart_format_add(
-  test_ForwardKinematics.cpp
-  test_InverseKinematics.cpp
-  test_MultiObjectiveOptimization.cpp
-  test_Raycast.cpp
-)
-=======
-endif()
->>>>>>> e80d09e8
+endif()