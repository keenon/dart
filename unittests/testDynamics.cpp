/*
 * Copyright (c) 2011-2016, Georgia Tech Research Corporation
 * All rights reserved.
 *
 * Author(s): Sumit Jain <sumit@cc.gatech.edu>,
 *            Jeongseok Lee <jslee02@gmail.com>
 *
 * Georgia Tech Graphics Lab and Humanoid Robotics Lab
 *
 * Directed by Prof. C. Karen Liu and Prof. Mike Stilman
 * <karenliu@cc.gatech.edu> <mstilman@cc.gatech.edu>
 *
 * This file is provided under the following "BSD-style" License:
 *   Redistribution and use in source and binary forms, with or
 *   without modification, are permitted provided that the following
 *   conditions are met:
 *   * Redistributions of source code must retain the above copyright
 *     notice, this list of conditions and the following disclaimer.
 *   * Redistributions in binary form must reproduce the above
 *     copyright notice, this list of conditions and the following
 *     disclaimer in the documentation and/or other materials provided
 *     with the distribution.
 *   THIS SOFTWARE IS PROVIDED BY THE COPYRIGHT HOLDERS AND
 *   CONTRIBUTORS "AS IS" AND ANY EXPRESS OR IMPLIED WARRANTIES,
 *   INCLUDING, BUT NOT LIMITED TO, THE IMPLIED WARRANTIES OF
 *   MERCHANTABILITY AND FITNESS FOR A PARTICULAR PURPOSE ARE
 *   DISCLAIMED. IN NO EVENT SHALL THE COPYRIGHT HOLDER OR
 *   CONTRIBUTORS BE LIABLE FOR ANY DIRECT, INDIRECT, INCIDENTAL,
 *   SPECIAL, EXEMPLARY, OR CONSEQUENTIAL DAMAGES (INCLUDING, BUT NOT
 *   LIMITED TO, PROCUREMENT OF SUBSTITUTE GOODS OR SERVICES; LOSS OF
 *   USE, DATA, OR PROFITS; OR BUSINESS INTERRUPTION) HOWEVER CAUSED
 *   AND ON ANY THEORY OF LIABILITY, WHETHER IN CONTRACT, STRICT
 *   LIABILITY, OR TORT (INCLUDING NEGLIGENCE OR OTHERWISE) ARISING IN
 *   ANY WAY OUT OF THE USE OF THIS SOFTWARE, EVEN IF ADVISED OF THE
 *   POSSIBILITY OF SUCH DAMAGE.
 */

#include <iostream>

#include <Eigen/Dense>
#include <gtest/gtest.h>

#include "TestHelpers.hpp"

#include "dart/common/Console.hpp"
#include "dart/math/Geometry.hpp"
#include "dart/math/Helpers.hpp"
#include "dart/dynamics/BodyNode.hpp"
#include "dart/dynamics/Skeleton.hpp"
#include "dart/dynamics/SimpleFrame.hpp"
#include "dart/simulation/World.hpp"
#include "dart/utils/SkelParser.hpp"

using namespace Eigen;
using namespace dart;

//==============================================================================
class DynamicsTest : public ::testing::Test
{
public:
  // Get Skel file list to test.
  const std::vector<std::string>& getList() const;

  // Get reference frames
  const std::vector<SimpleFrame*>& getRefFrames() const;

  // Randomize the properties of all the reference frames
  void randomizeRefFrames();

  // Get mass matrix of _skel using Jacobians and inertias of each body
  // in _skel.
  MatrixXd getMassMatrix(dynamics::SkeletonPtr _skel);

  // Get augmented mass matrix of _skel using Jacobians and inertias of
  // each body in _skel.
  MatrixXd getAugMassMatrix(dynamics::SkeletonPtr _skel);

  // Compare velocities computed by recursive method, Jacobian, and finite
  // difference.
  void testJacobians(const std::string& _fileName);

  // Compare velocities and accelerations with actual vaules and approximates
  // using finite differece method.
  void testFiniteDifferenceGeneralizedCoordinates(const std::string& _fileName);

  // Compare spatial velocities computed by forward kinematics and finite
  // difference.
  void testFiniteDifferenceBodyNodeVelocity(const std::string& _fileName);

  // Compare accelerations computed by recursive method, Jacobian, and finite
  // difference.
  void testFiniteDifferenceBodyNodeAcceleration(const std::string& _fileName);

  // Test if the recursive forward kinematics algorithm computes
  // transformations, spatial velocities, and spatial accelerations correctly.
  void testForwardKinematics(const std::string& _fileName);

  // Compare dynamics terms in equations of motion such as mass matrix, mass
  // inverse matrix, Coriolis force vector, gravity force vector, and external
  // force vector.
  void compareEquationsOfMotion(const std::string& _fileName);

  // Test skeleton's COM and its related quantities.
  void testCenterOfMass(const std::string& _fileName);

  // Test if the com acceleration is equal to the gravity
  void testCenterOfMassFreeFall(const std::string& _fileName);

  //
  void testConstraintImpulse(const std::string& _fileName);

  // Test impulse based dynamics
  void testImpulseBasedDynamics(const std::string& _fileName);

protected:
  // Sets up the test fixture.
  void SetUp() override;

  // Skel file list.
  std::vector<std::string> fileList;

  std::vector<SimpleFrame*> refFrames;
};

//==============================================================================
void DynamicsTest::SetUp()
{
  // Create a list of skel files to test with
  fileList.push_back(DART_DATA_PATH"skel/test/chainwhipa.skel");
  fileList.push_back(DART_DATA_PATH"skel/test/single_pendulum.skel");
  fileList.push_back(DART_DATA_PATH"skel/test/single_pendulum_euler_joint.skel");
  fileList.push_back(DART_DATA_PATH"skel/test/single_pendulum_ball_joint.skel");
  fileList.push_back(DART_DATA_PATH"skel/test/double_pendulum.skel");
  fileList.push_back(DART_DATA_PATH"skel/test/double_pendulum_euler_joint.skel");
  fileList.push_back(DART_DATA_PATH"skel/test/double_pendulum_ball_joint.skel");
  fileList.push_back(DART_DATA_PATH"skel/test/serial_chain_revolute_joint.skel");
  fileList.push_back(DART_DATA_PATH"skel/test/serial_chain_eulerxyz_joint.skel");
  fileList.push_back(DART_DATA_PATH"skel/test/serial_chain_ball_joint.skel");
  fileList.push_back(DART_DATA_PATH"skel/test/serial_chain_ball_joint_20.skel");
  fileList.push_back(DART_DATA_PATH"skel/test/serial_chain_ball_joint_40.skel");
  fileList.push_back(DART_DATA_PATH"skel/test/simple_tree_structure.skel");
  fileList.push_back(DART_DATA_PATH"skel/test/simple_tree_structure_euler_joint.skel");
  fileList.push_back(DART_DATA_PATH"skel/test/simple_tree_structure_ball_joint.skel");
  fileList.push_back(DART_DATA_PATH"skel/test/tree_structure.skel");
  fileList.push_back(DART_DATA_PATH"skel/test/tree_structure_euler_joint.skel");
  fileList.push_back(DART_DATA_PATH"skel/test/tree_structure_ball_joint.skel");
  fileList.push_back(DART_DATA_PATH"skel/fullbody1.skel");

  // Create a list of reference frames to use during tests
  refFrames.push_back(new SimpleFrame(Frame::World(), "refFrame1"));
  refFrames.push_back(new SimpleFrame(refFrames.back(), "refFrame2"));
  refFrames.push_back(new SimpleFrame(refFrames.back(), "refFrame3"));
  refFrames.push_back(new SimpleFrame(refFrames.back(), "refFrame4"));
  refFrames.push_back(new SimpleFrame(Frame::World(), "refFrame5"));
  refFrames.push_back(new SimpleFrame(refFrames.back(), "refFrame6"));
}

//==============================================================================
const std::vector<std::string>& DynamicsTest::getList() const
{
  return fileList;
}

//==============================================================================
const std::vector<SimpleFrame*>& DynamicsTest::getRefFrames() const
{
  return refFrames;
}

//==============================================================================
void DynamicsTest::randomizeRefFrames()
{
  for(std::size_t i=0; i<refFrames.size(); ++i)
  {
    SimpleFrame* F = refFrames[i];

    Eigen::Vector3d p = randomVector<3>(100);
    Eigen::Vector3d theta = randomVector<3>(2*M_PI);

    Eigen::Isometry3d tf(Eigen::Isometry3d::Identity());
    tf.translate(p);
    tf.linear() = math::eulerXYZToMatrix(theta);

    F->setRelativeTransform(tf);
    F->setRelativeSpatialVelocity(randomVector<6>(100));
    F->setRelativeSpatialAcceleration(randomVector<6>(100));
  }
}

//==============================================================================
MatrixXd DynamicsTest::getMassMatrix(dynamics::SkeletonPtr _skel)
{
  int skelDof = _skel->getNumDofs();

  MatrixXd skelM = MatrixXd::Zero(skelDof, skelDof);  // Mass matrix of skeleton
  MatrixXd M;  // Body mass
  MatrixXd I;  // Body inertia
  MatrixXd J;  // Body Jacobian

  for (std::size_t i = 0; i < _skel->getNumBodyNodes(); ++i)
  {
    dynamics::BodyNode* body = _skel->getBodyNode(i);

    int dof = body->getNumDependentGenCoords();
    I = body->getSpatialInertia();
    J = body->getJacobian();

    EXPECT_EQ(I.rows(), 6);
    EXPECT_EQ(I.cols(), 6);
    EXPECT_EQ(J.rows(), 6);
    EXPECT_EQ(J.cols(), dof);

    M = J.transpose() * I * J;  // (dof x dof) matrix

    for (int j = 0; j < dof; ++j)
    {
      int jIdx = body->getDependentGenCoordIndex(j);

      for (int k = 0; k < dof; ++k)
      {
        int kIdx = body->getDependentGenCoordIndex(k);

        skelM(jIdx, kIdx) += M(j, k);
      }
    }
  }

  return skelM;
}

//==============================================================================
MatrixXd DynamicsTest::getAugMassMatrix(dynamics::SkeletonPtr _skel)
{
  int    dof = _skel->getNumDofs();
  double dt  = _skel->getTimeStep();

  MatrixXd M = getMassMatrix(_skel);
  MatrixXd D = MatrixXd::Zero(dof, dof);
  MatrixXd K = MatrixXd::Zero(dof, dof);
  MatrixXd AugM;

  // Compute diagonal matrices of joint damping and joint stiffness
  for (std::size_t i = 0; i < _skel->getNumBodyNodes(); ++i)
  {
    dynamics::BodyNode* body  = _skel->getBodyNode(i);
    dynamics::Joint*    joint = body->getParentJoint();

    EXPECT_TRUE(body  != nullptr);
    EXPECT_TRUE(joint != nullptr);

    int dof = joint->getNumDofs();

    for (int j = 0; j < dof; ++j)
    {
      int idx = joint->getIndexInSkeleton(j);

      D(idx, idx) = joint->getDampingCoefficient(j);
      K(idx, idx) = joint->getSpringStiffness(j);
    }
  }

  AugM = M + (dt * D) + (dt * dt * K);

  return AugM;
}

template <typename T>
void printComparisonError(const std::string& _comparison,
                          const std::string& _name,
                          const std::string& _frame,
                          const T& fk,
                          const T& jac)
{
  std::cout << "Disagreement between FK and Jacobian results for "
            << _comparison << " of '" << _name
            << "' with a reference Frame of '" << _frame << "'\n"
            << "FK:  " << fk.transpose() << "\n"
            << "Jac: " << jac.transpose() << "\n";
}

//==============================================================================
void compareBodyNodeFkToJacobian(const BodyNode* bn,
                                 const Frame* refFrame,
                                 double tolerance)
{
  using math::Jacobian;
  using math::LinearJacobian;
  using math::AngularJacobian;

  ConstSkeletonPtr skel = bn->getSkeleton();

  VectorXd dq  = skel->getVelocities();
  VectorXd ddq = skel->getAccelerations();

  const std::vector<std::size_t>& coords = bn->getDependentGenCoordIndices();
  VectorXd dqSeg  = skel->getVelocities(coords);
  VectorXd ddqSeg = skel->getAccelerations(coords);

  //-- Spatial Jacobian tests --------------------------------------------------

  Vector6d SpatialVelFk = bn->getSpatialVelocity(Frame::World(), refFrame);
  Vector6d SpatialAccFk = bn->getSpatialAcceleration(Frame::World(), refFrame);

  Jacobian SpatialJacSeg      = bn->getJacobian(refFrame);
  Jacobian SpatialJacDerivSeg = bn->getJacobianSpatialDeriv(refFrame);

  Vector6d SpatialVelJacSeg = SpatialJacSeg * dqSeg;
  Vector6d SpatialAccJacSeg = SpatialJacSeg * ddqSeg
                              + SpatialJacDerivSeg * dqSeg;

  Jacobian SpatialJac      = skel->getJacobian(bn, refFrame);
  Jacobian SpatialJacDeriv = skel->getJacobianSpatialDeriv(bn, refFrame);

  Vector6d SpatialVelJac = SpatialJac * dq;
  Vector6d SpatialAccJac = SpatialJac * ddq + SpatialJacDeriv * dq;

  bool spatialVelSegEqual = equals(SpatialVelFk, SpatialVelJacSeg, tolerance);
  bool spatialVelEqual    = equals(SpatialVelFk, SpatialVelJac, tolerance);
  EXPECT_TRUE( spatialVelSegEqual );
  EXPECT_TRUE( spatialVelEqual );
  if(!spatialVelSegEqual)
    printComparisonError("spatial velocity (seg)", bn->getName(),
                         refFrame->getName(), SpatialVelFk, SpatialVelJacSeg);
  if(!spatialVelEqual)
    printComparisonError("spatial velocity", bn->getName(),
                         refFrame->getName(), SpatialVelFk, SpatialVelJac);

  bool spatialAccSegEqual = equals(SpatialAccFk, SpatialAccJacSeg, tolerance);
  bool spatialAccEqual    = equals(SpatialAccFk, SpatialAccJac, tolerance);
  EXPECT_TRUE( spatialAccSegEqual );
  EXPECT_TRUE( spatialAccEqual );
  if(!spatialAccSegEqual)
    printComparisonError("spatial acceleration (seg)", bn->getName(),
                         refFrame->getName(), SpatialAccFk, SpatialAccJacSeg);
  if(!spatialAccEqual)
    printComparisonError("spatial acceleration", bn->getName(),
                         refFrame->getName(), SpatialAccFk, SpatialAccJac);

  //-- Linear Jacobian tests ---------------------------------------------------

  Vector3d LinearVelFk = bn->getLinearVelocity(Frame::World(), refFrame);
  Vector3d LinearAccFk = bn->getLinearAcceleration(Frame::World(), refFrame);

  LinearJacobian LinearJacSeg      = bn->getLinearJacobian(refFrame);
  LinearJacobian LinearJacDerivSeg = bn->getLinearJacobianDeriv(refFrame);

  Vector3d LinearVelJacSeg = LinearJacSeg * dqSeg;
  Vector3d LinearAccJacSeg = LinearJacSeg * ddqSeg + LinearJacDerivSeg * dqSeg;

  LinearJacobian LinearJac      = skel->getLinearJacobian(bn, refFrame);
  LinearJacobian LinearJacDeriv = skel->getLinearJacobianDeriv(bn, refFrame);

  Vector3d LinearVelJac = LinearJac * dq;
  Vector3d LinearAccJac = LinearJac * ddq + LinearJacDeriv * dq;

  bool linearVelSegEqual = equals(LinearVelFk, LinearVelJacSeg, tolerance);
  bool linearVelEqual    = equals(LinearVelFk, LinearVelJac, tolerance);
  EXPECT_TRUE( linearVelSegEqual );
  EXPECT_TRUE( linearVelEqual );
  if(!linearVelSegEqual)
    printComparisonError("linear velocity (seg)", bn->getName(),
                         refFrame->getName(), LinearVelFk, LinearVelJacSeg);
  if(!linearVelEqual)
    printComparisonError("linear velocity", bn->getName(),
                         refFrame->getName(), LinearVelFk, LinearVelJac);

  bool linearAccSegEqual = equals(LinearAccFk, LinearAccJacSeg, tolerance);
  bool linearAccEqual    = equals(LinearAccFk, LinearAccJac, tolerance);
  EXPECT_TRUE( linearAccSegEqual );
  EXPECT_TRUE( linearAccEqual );
  if(!linearAccSegEqual)
    printComparisonError("linear acceleration (seg)", bn->getName(),
                         refFrame->getName(), LinearAccFk, LinearAccJacSeg);
  if(!linearAccEqual)
    printComparisonError("linear acceleration", bn->getName(),
                         refFrame->getName(), LinearAccFk, LinearAccJac);

  //-- Angular Jacobian tests

  Vector3d AngularVelFk = bn->getAngularVelocity(Frame::World(), refFrame);
  Vector3d AngularAccFk = bn->getAngularAcceleration(Frame::World(), refFrame);

  AngularJacobian AngularJacSeg      = bn->getAngularJacobian(refFrame);
  AngularJacobian AngularJacDerivSeg = bn->getAngularJacobianDeriv(refFrame);

  Vector3d AngularVelJacSeg = AngularJacSeg * dqSeg;
  Vector3d AngularAccJacSeg = AngularJacSeg * ddqSeg
                              + AngularJacDerivSeg * dqSeg;

  AngularJacobian AngularJac      = skel->getAngularJacobian(bn, refFrame);
  AngularJacobian AngularJacDeriv = skel->getAngularJacobianDeriv(bn, refFrame);

  Vector3d AngularVelJac = AngularJac * dq;
  Vector3d AngularAccJac = AngularJac * ddq + AngularJacDeriv * dq;

  bool angularVelSegEqual = equals(AngularVelFk, AngularVelJacSeg, tolerance);
  bool angularVelEqual    = equals(AngularVelFk, AngularVelJac, tolerance);
  EXPECT_TRUE( angularVelSegEqual );
  EXPECT_TRUE( angularVelEqual );
  if(!angularVelSegEqual)
    printComparisonError("angular velocity (seg)", bn->getName(),
                         refFrame->getName(), AngularVelFk, AngularVelJacSeg);
  if(!angularVelEqual)
    printComparisonError("angular velocity", bn->getName(),
                         refFrame->getName(), AngularVelFk, AngularVelJac);

  bool angularAccSegEqual = equals(AngularAccFk, AngularAccJacSeg, tolerance);
  bool angularAccEqual    = equals(AngularAccFk, AngularAccJac, tolerance);
  EXPECT_TRUE( angularAccSegEqual );
  EXPECT_TRUE( angularAccEqual );
  if(!angularAccSegEqual)
    printComparisonError("angular acceleration (seg)", bn->getName(),
                         refFrame->getName(), AngularAccFk, AngularAccJacSeg);
  if(!angularAccEqual)
    printComparisonError("angular acceleration", bn->getName(),
                         refFrame->getName(), AngularAccFk, AngularAccJac);
}

//==============================================================================
void compareBodyNodeFkToJacobian(const BodyNode* bn,
                                 const Frame* refFrame,
                                 const Eigen::Vector3d& offset,
                                 double tolerance)
{
  using math::Jacobian;
  using math::LinearJacobian;
  using math::AngularJacobian;

  ConstSkeletonPtr skel = bn->getSkeleton();

  VectorXd dq  = skel->getVelocities();
  VectorXd ddq = skel->getAccelerations();

  const std::vector<std::size_t>& coords = bn->getDependentGenCoordIndices();
  VectorXd dqSeg  = skel->getVelocities(coords);
  VectorXd ddqSeg = skel->getAccelerations(coords);

  //-- Spatial Jacobian tests --------------------------------------------------

  Vector6d SpatialVelFk = bn->getSpatialVelocity(
        offset, Frame::World(), refFrame);
  Vector6d SpatialAccFk = bn->getSpatialAcceleration(
        offset, Frame::World(), refFrame);

  Jacobian SpatialJacSeg      = bn->getJacobian(offset, refFrame);
  Jacobian SpatialJacDerivSeg = bn->getJacobianSpatialDeriv(offset, refFrame);

  Vector6d SpatialVelJacSeg = SpatialJacSeg * dqSeg;
  Vector6d SpatialAccJacSeg = SpatialJacSeg * ddqSeg
                              + SpatialJacDerivSeg * dqSeg;

  Jacobian SpatialJac
      = skel->getJacobian(bn, offset, refFrame);
  Jacobian SpatialJacDeriv
      = skel->getJacobianSpatialDeriv(bn, offset, refFrame);

  Vector6d SpatialVelJac = SpatialJac * dq;
  Vector6d SpatialAccJac = SpatialJac * ddq + SpatialJacDeriv * dq;

  bool spatialVelSegEqual = equals(SpatialVelFk, SpatialVelJacSeg, tolerance);
  bool spatialVelEqual    = equals(SpatialVelFk, SpatialVelJac, tolerance);
  EXPECT_TRUE( spatialVelSegEqual );
  EXPECT_TRUE( spatialVelEqual );
  if(!spatialVelSegEqual)
    printComparisonError("spatial velocity w/ offset (seg)", bn->getName(),
                         refFrame->getName(), SpatialVelFk, SpatialVelJacSeg);
  if(!spatialVelEqual)
    printComparisonError("spatial velocity w/ offset", bn->getName(),
                         refFrame->getName(), SpatialVelFk, SpatialVelJac);

  bool spatialAccSegEqual = equals(SpatialAccFk, SpatialAccJacSeg, tolerance);
  bool spatialAccEqual    = equals(SpatialAccFk, SpatialAccJac, tolerance);
  EXPECT_TRUE( spatialAccSegEqual );
  EXPECT_TRUE( spatialAccEqual );
  if(!spatialAccSegEqual)
    printComparisonError("spatial acceleration w/ offset (seg)", bn->getName(),
                         refFrame->getName(), SpatialAccFk, SpatialAccJacSeg);
  if(!spatialAccEqual)
    printComparisonError("spatial acceleration w/ offset", bn->getName(),
                         refFrame->getName(), SpatialAccFk, SpatialAccJac);

  //-- Linear Jacobian tests ---------------------------------------------------

  Vector3d LinearVelFk
      = bn->getLinearVelocity(offset, Frame::World(), refFrame);
  Vector3d LinearAccFk
      = bn->getLinearAcceleration(offset, Frame::World(), refFrame);

  LinearJacobian LinearJacSeg
      = bn->getLinearJacobian(offset, refFrame);
  LinearJacobian LinearJacDerivSeg
      = bn->getLinearJacobianDeriv(offset, refFrame);

  Vector3d LinearVelJacSeg = LinearJacSeg * dqSeg;
  Vector3d LinearAccJacSeg = LinearJacSeg * ddqSeg + LinearJacDerivSeg * dqSeg;

  LinearJacobian LinearJac
      = skel->getLinearJacobian(bn, offset, refFrame);
  LinearJacobian LinearJacDeriv
      = skel->getLinearJacobianDeriv(bn, offset, refFrame);

  Vector3d LinearVelJac = LinearJac * dq;
  Vector3d LinearAccJac = LinearJac * ddq + LinearJacDeriv * dq;

  bool linearVelSegEqual = equals(LinearVelFk, LinearVelJacSeg, tolerance);
  bool linearVelEqual    = equals(LinearVelFk, LinearVelJac, tolerance);
  EXPECT_TRUE( linearVelSegEqual );
  EXPECT_TRUE( linearVelEqual );
  if(!linearVelSegEqual)
    printComparisonError("linear velocity w/ offset (seg)", bn->getName(),
                         refFrame->getName(), LinearVelFk, LinearVelJacSeg);
  if(!linearVelEqual)
    printComparisonError("linear velocity w/ offset", bn->getName(),
                         refFrame->getName(), LinearVelFk, LinearVelJac);

  bool linearAccSegEqual = equals(LinearAccFk, LinearAccJacSeg, tolerance);
  bool linearAccEqual    = equals(LinearAccFk, LinearAccJac, tolerance);
  EXPECT_TRUE( linearAccSegEqual );
  EXPECT_TRUE( linearAccEqual );
  if(!linearAccSegEqual)
    printComparisonError("linear acceleration w/ offset (seg)", bn->getName(),
                         refFrame->getName(), LinearAccFk, LinearAccJacSeg);
  if(!linearAccEqual)
    printComparisonError("linear acceleration w/ offset", bn->getName(),
                         refFrame->getName(), LinearAccFk, LinearAccJac);

  //-- Angular Jacobian tests --------------------------------------------------

  Vector3d AngularVelFk = bn->getAngularVelocity(Frame::World(), refFrame);
  Vector3d AngularAccFk = bn->getAngularAcceleration(Frame::World(), refFrame);

  AngularJacobian AngularJacSeg      = bn->getAngularJacobian(refFrame);
  AngularJacobian AngularJacDerivSeg = bn->getAngularJacobianDeriv(refFrame);

  Vector3d AngularVelJacSeg = AngularJacSeg * dqSeg;
  Vector3d AngularAccJacSeg = AngularJacSeg * ddqSeg
                              + AngularJacDerivSeg * dqSeg;

  AngularJacobian AngularJac      = skel->getAngularJacobian(bn, refFrame);
  AngularJacobian AngularJacDeriv = skel->getAngularJacobianDeriv(bn, refFrame);

  Vector3d AngularVelJac = AngularJac * dq;
  Vector3d AngularAccJac = AngularJac * ddq + AngularJacDeriv * dq;

  bool angularVelSegEqual = equals(AngularVelFk, AngularVelJacSeg, tolerance);
  bool angularVelEqual    = equals(AngularVelFk, AngularVelJac, tolerance);
  EXPECT_TRUE( angularVelSegEqual );
  EXPECT_TRUE( angularVelEqual );
  if(!angularVelSegEqual)
    printComparisonError("angular velocity w/ offset (seg)", bn->getName(),
                         refFrame->getName(), AngularVelFk, AngularVelJacSeg);
  if(!angularVelEqual)
    printComparisonError("angular velocity w/ offset", bn->getName(),
                         refFrame->getName(), AngularVelFk, AngularVelJac);

  bool angularAccSegEqual = equals(AngularAccFk, AngularAccJacSeg, tolerance);
  bool angularAccEqual    = equals(AngularAccFk, AngularAccJac, tolerance);
  EXPECT_TRUE( angularAccSegEqual );
  if(!angularAccSegEqual)
    printComparisonError("angular acceleration w/ offset (seg)", bn->getName(),
                         refFrame->getName(), AngularAccFk, AngularAccJacSeg);
  EXPECT_TRUE( angularAccEqual );
  if(!angularAccEqual)
    printComparisonError("angular acceleration w/ offset", bn->getName(),
                         refFrame->getName(), AngularAccFk, AngularAccJac);
}

//==============================================================================
void DynamicsTest::testJacobians(const std::string& _fileName)
{
  using namespace std;
  using namespace Eigen;
  using namespace dart;
  using namespace math;
  using namespace dynamics;
  using namespace simulation;
  using namespace utils;

  //----------------------------- Settings -------------------------------------
  const double TOLERANCE = 1.0e-6;
#ifndef NDEBUG  // Debug mode
  int nTestItr = 2;
#else
  int nTestItr = 100;
#endif
  double qLB  = -0.5 * constantsd::pi();
  double qUB  =  0.5 * constantsd::pi();
  double dqLB = -0.5 * constantsd::pi();
  double dqUB =  0.5 * constantsd::pi();
  double ddqLB = -0.5 * constantsd::pi();
  double ddqUB =  0.5 * constantsd::pi();
  Vector3d gravity(0.0, -9.81, 0.0);

  // load skeleton
  WorldPtr world = SkelParser::readWorld(_fileName);
  assert(world != nullptr);
  world->setGravity(gravity);

  //------------------------------ Tests ---------------------------------------
  for (std::size_t i = 0; i < world->getNumSkeletons(); ++i)
  {
    SkeletonPtr skeleton = world->getSkeleton(i);
    assert(skeleton != nullptr);
    int dof = skeleton->getNumDofs();

    for (int j = 0; j < nTestItr; ++j)
    {
      // For the second half of the tests, scramble up the Skeleton
      if(j > ceil(nTestItr/2))
      {
        SkeletonPtr copy = skeleton->clone();
        std::size_t maxNode = skeleton->getNumBodyNodes()-1;
        BodyNode* bn1 = skeleton->getBodyNode(ceil(math::random(0, maxNode)));
        BodyNode* bn2 = skeleton->getBodyNode(ceil(math::random(0, maxNode)));

        if(bn1 != bn2)
        {
          BodyNode* child = bn1->descendsFrom(bn2)? bn1 : bn2;
          BodyNode* parent = child == bn1? bn2 : bn1;

          child->moveTo(parent);
        }

        EXPECT_TRUE(skeleton->getNumBodyNodes() == copy->getNumBodyNodes());
        EXPECT_TRUE(skeleton->getNumDofs() == copy->getNumDofs());
      }

      // Generate a random state
      VectorXd q   = VectorXd(dof);
      VectorXd dq  = VectorXd(dof);
      VectorXd ddq = VectorXd(dof);
      for (int k = 0; k < dof; ++k)
      {
        q[k]   = math::random(qLB,   qUB);
        dq[k]  = math::random(dqLB,  dqUB);
        ddq[k] = math::random(ddqLB, ddqUB);
      }
      skeleton->setPositions(q);
      skeleton->setVelocities(dq);
      skeleton->setAccelerations(ddq);

      randomizeRefFrames();

      // For each body node
      for (std::size_t k = 0; k < skeleton->getNumBodyNodes(); ++k)
      {
        const BodyNode* bn = skeleton->getBodyNode(k);

        // Compare results using the World reference Frame
        compareBodyNodeFkToJacobian(bn, Frame::World(), TOLERANCE);
        // Compare results using this BodyNode's own reference Frame
        compareBodyNodeFkToJacobian(bn, bn, TOLERANCE);

        // Compare results using the randomized reference Frames
        for(std::size_t r=0; r<refFrames.size(); ++r)
        {
          compareBodyNodeFkToJacobian(bn, refFrames[r], TOLERANCE);
        }

        compareBodyNodeFkToJacobian(
              bn, Frame::World(), bn->getLocalCOM(), TOLERANCE);
        compareBodyNodeFkToJacobian(bn, bn, bn->getLocalCOM(), TOLERANCE);

        for(std::size_t r=0; r<refFrames.size(); ++r)
        {
          compareBodyNodeFkToJacobian(
                bn, refFrames[r], bn->getLocalCOM(), TOLERANCE);
        }

        compareBodyNodeFkToJacobian(
              bn, Frame::World(), randomVector<3>(10), TOLERANCE);
        compareBodyNodeFkToJacobian(bn, bn, randomVector<3>(10), TOLERANCE);

        for(std::size_t r=0; r<refFrames.size(); ++r)
        {
          compareBodyNodeFkToJacobian(
                bn, refFrames[r], randomVector<3>(10), TOLERANCE);
        }
      }
    }
  }
}

//==============================================================================
void DynamicsTest::testFiniteDifferenceGeneralizedCoordinates(
    const std::string& _fileName)
{
  using namespace std;
  using namespace Eigen;
  using namespace dart;
  using namespace math;
  using namespace dynamics;
  using namespace simulation;
  using namespace utils;

  //----------------------------- Settings -------------------------------------
#ifndef NDEBUG  // Debug mode
  int nRandomItr = 2;
#else
  int nRandomItr = 10;
#endif
  double qLB   = -0.5 * constantsd::pi();
  double qUB   =  0.5 * constantsd::pi();
  double dqLB  = -0.3 * constantsd::pi();
  double dqUB  =  0.3 * constantsd::pi();
  double ddqLB = -0.1 * constantsd::pi();
  double ddqUB =  0.1 * constantsd::pi();
  Vector3d gravity(0.0, -9.81, 0.0);
  double timeStep = 1e-3;
  double TOLERANCE = 5e-4;

  // load skeleton
  WorldPtr world = SkelParser::readWorld(_fileName);
  assert(world != nullptr);
  world->setGravity(gravity);
  world->setTimeStep(timeStep);

  //------------------------------ Tests ---------------------------------------
  for (std::size_t i = 0; i < world->getNumSkeletons(); ++i)
  {
    SkeletonPtr skeleton = world->getSkeleton(i);
    assert(skeleton != nullptr);
    int dof = skeleton->getNumDofs();

    for (int j = 0; j < nRandomItr; ++j)
    {
      // Generate a random state and ddq
      VectorXd q0   = VectorXd(dof);
      VectorXd dq0  = VectorXd(dof);
      VectorXd ddq0 = VectorXd(dof);
      for (int k = 0; k < dof; ++k)
      {
        q0[k]   = math::random(qLB,   qUB);
        dq0[k]  = math::random(dqLB,  dqUB);
        ddq0[k] = math::random(ddqLB, ddqUB);
      }

      skeleton->setPositions(q0);
      skeleton->setVelocities(dq0);
      skeleton->setAccelerations(ddq0);

      skeleton->integratePositions(timeStep);
      VectorXd q1 = skeleton->getPositions();
      skeleton->integrateVelocities(timeStep);
      VectorXd dq1 = skeleton->getVelocities();

      skeleton->integratePositions(timeStep);
      VectorXd q2 = skeleton->getPositions();
      skeleton->integrateVelocities(timeStep);
      VectorXd dq2 = skeleton->getVelocities();

      VectorXd dq0FD = skeleton->getPositionDifferences(q1, q0) / timeStep;
      VectorXd dq1FD = skeleton->getPositionDifferences(q2, q1) / timeStep;
      VectorXd ddqFD1 = skeleton->getVelocityDifferences(dq1FD, dq0FD) / timeStep;
      VectorXd ddqFD2 = skeleton->getVelocityDifferences(dq2, dq1) / timeStep;

      EXPECT_TRUE(equals(dq0, dq0FD, TOLERANCE));
      EXPECT_TRUE(equals(dq1, dq1FD, TOLERANCE));
      EXPECT_TRUE(equals(ddq0, ddqFD1, TOLERANCE));
      EXPECT_TRUE(equals(ddq0, ddqFD2, TOLERANCE));

      if (!equals(dq0FD, dq0, TOLERANCE))
      {
        std::cout << "dq0  : " << dq0.transpose() << std::endl;
        std::cout << "dq0FD: " << dq0FD.transpose() << std::endl;
      }
      if (!equals(dq1, dq1FD, TOLERANCE))
      {
        std::cout << "dq1  : " << dq1.transpose() << std::endl;
        std::cout << "dq1FD: " << dq1FD.transpose() << std::endl;
      }
      if (!equals(ddq0, ddqFD1, TOLERANCE))
      {
        std::cout << "ddq0  : " << ddq0.transpose() << std::endl;
        std::cout << "ddqFD1: " << ddqFD1.transpose() << std::endl;
      }
      if (!equals(ddq0, ddqFD2, TOLERANCE))
      {
        std::cout << "ddq0  : " << ddq0.transpose() << std::endl;
        std::cout << "ddqFD2: " << ddqFD2.transpose() << std::endl;
      }
    }
  }
}

//==============================================================================
void DynamicsTest::testFiniteDifferenceBodyNodeVelocity(
    const std::string& _fileName)
{
  using namespace std;
  using namespace Eigen;
  using namespace dart;
  using namespace math;
  using namespace dynamics;
  using namespace simulation;
  using namespace utils;

  //----------------------------- Settings -------------------------------------
#ifndef NDEBUG  // Debug mode
  int nRandomItr = 2;
  std::size_t numSteps = 1e+1;
#else
  int nRandomItr = 10;
  std::size_t numSteps = 1e+3;
#endif
  double qLB   = -0.5 * constantsd::pi();
  double qUB   =  0.5 * constantsd::pi();
  double dqLB  = -0.5 * constantsd::pi();
  double dqUB  =  0.5 * constantsd::pi();
  double ddqLB = -0.5 * constantsd::pi();
  double ddqUB =  0.5 * constantsd::pi();
  Vector3d gravity(0.0, -9.81, 0.0);
  double timeStep = 1.0e-6;
  const double tol = timeStep * 1e+2;

  // load skeleton
  WorldPtr world = SkelParser::readWorld(_fileName);
  assert(world != nullptr);
  world->setGravity(gravity);
  world->setTimeStep(timeStep);

  //------------------------------ Tests ---------------------------------------
  for (int i = 0; i < nRandomItr; ++i)
  {
    for (std::size_t j = 0; j < world->getNumSkeletons(); ++j)
    {
      SkeletonPtr skeleton = world->getSkeleton(j);
      EXPECT_NE(skeleton, nullptr);

      std::size_t dof       = skeleton->getNumDofs();
      std::size_t numBodies = skeleton->getNumBodyNodes();

      // Generate random states
      VectorXd   q = randomVectorXd(dof,   qLB,   qUB);
      VectorXd  dq = randomVectorXd(dof,  dqLB,  dqUB);
      VectorXd ddq = randomVectorXd(dof, ddqLB, ddqUB);

      skeleton->setPositions(q);
      skeleton->setVelocities(dq);
      skeleton->setAccelerations(ddq);

      Eigen::aligned_map<dynamics::BodyNodePtr, Eigen::Isometry3d> Tmap;
      for (auto k = 0u; k < numBodies; ++k)
      {
        auto body  = skeleton->getBodyNode(k);
        Tmap[body] = body->getTransform();
      }

      for (std::size_t k = 0; k < numSteps; ++k)
      {
        skeleton->integrateVelocities(skeleton->getTimeStep());
        skeleton->integratePositions(skeleton->getTimeStep());

        for (std::size_t l = 0; l < skeleton->getNumBodyNodes(); ++l)
        {
          BodyNodePtr body  = skeleton->getBodyNode(l);

          Isometry3d T1 = Tmap[body];
          Isometry3d T2 = body->getTransform();

          Vector6d V_diff = math::logMap(T1.inverse() * T2) / timeStep;
          Vector6d V_actual = body->getSpatialVelocity();

          bool checkSpatialVelocity = equals(V_diff, V_actual, tol);
          EXPECT_TRUE(checkSpatialVelocity);
          if (!checkSpatialVelocity)
          {
            std::cout << "[" << body->getName() << "]" << std::endl;
            std::cout << "V_diff  : "
                      << V_diff.transpose() << std::endl;
            std::cout << "V_actual  : "
                      << V_actual.transpose() << std::endl;
            std::cout << std::endl;
          }

          Tmap[body] = body->getTransform();
        }
      }
    }
  }
}

//==============================================================================
void DynamicsTest::testFiniteDifferenceBodyNodeAcceleration(
    const std::string& _fileName)
{
  using namespace std;
  using namespace Eigen;
  using namespace dart;
  using namespace math;
  using namespace dynamics;
  using namespace simulation;
  using namespace utils;

  //----------------------------- Settings -------------------------------------
  const double TOLERANCE = 1.0e-2;
#ifndef NDEBUG  // Debug mode
  int nRandomItr = 2;
#else
  int nRandomItr = 10;
#endif
  double qLB   = -0.5 * constantsd::pi();
  double qUB   =  0.5 * constantsd::pi();
  double dqLB  = -0.5 * constantsd::pi();
  double dqUB  =  0.5 * constantsd::pi();
  double ddqLB = -0.5 * constantsd::pi();
  double ddqUB =  0.5 * constantsd::pi();
  Vector3d gravity(0.0, -9.81, 0.0);
  double timeStep = 1.0e-6;

  // load skeleton
  WorldPtr world = SkelParser::readWorld(_fileName);
  assert(world != nullptr);
  world->setGravity(gravity);
  world->setTimeStep(timeStep);

  //------------------------------ Tests ---------------------------------------
  for (std::size_t i = 0; i < world->getNumSkeletons(); ++i)
  {
    SkeletonPtr skeleton = world->getSkeleton(i);
    assert(skeleton != nullptr);
    int dof = skeleton->getNumDofs();

    for (int j = 0; j < nRandomItr; ++j)
    {
      // Generate a random state and ddq
      VectorXd q   = VectorXd(dof);
      VectorXd dq  = VectorXd(dof);
      VectorXd ddq = VectorXd(dof);
      for (int k = 0; k < dof; ++k)
      {
        q[k]   = math::random(qLB,   qUB);
        dq[k]  = math::random(dqLB,  dqUB);
        ddq[k] = math::random(ddqLB, ddqUB);
      }

      // For each body node
      for (std::size_t k = 0; k < skeleton->getNumBodyNodes(); ++k)
      {
        BodyNode* bn = skeleton->getBodyNode(k);

        // Calculation of velocities and Jacobian at k-th time step
        skeleton->setPositions(q);
        skeleton->setVelocities(dq);
        skeleton->setAccelerations(ddq);

        Vector3d BodyLinVel1 = bn->getLinearVelocity(Frame::World(), bn);
        Vector3d BodyAngVel1 = bn->getAngularVelocity(Frame::World(), bn);
        Vector3d WorldLinVel1 = bn->getLinearVelocity();
        Vector3d WorldAngVel1 = bn->getAngularVelocity();
        // Isometry3d T1    = bn->getTransform();

        // Get accelerations and time derivatives of Jacobians at k-th time step
        Vector3d BodyLinAcc1 = bn->getSpatialAcceleration().tail<3>();
        Vector3d BodyAngAcc1 = bn->getSpatialAcceleration().head<3>();
        Vector3d WorldLinAcc1 = bn->getLinearAcceleration();
        Vector3d WorldAngAcc1 = bn->getAngularAcceleration();

        // Calculation of velocities and Jacobian at (k+1)-th time step
        skeleton->integrateVelocities(skeleton->getTimeStep());
        skeleton->integratePositions(skeleton->getTimeStep());

        Vector3d BodyLinVel2 = bn->getLinearVelocity(Frame::World(), bn);
        Vector3d BodyAngVel2 = bn->getAngularVelocity(Frame::World(), bn);
        Vector3d WorldLinVel2 = bn->getLinearVelocity();
        Vector3d WorldAngVel2 = bn->getAngularVelocity();
        // Isometry3d T2    = bn->getTransform();

        // Get accelerations and time derivatives of Jacobians at k-th time step
        Vector3d BodyLinAcc2 = bn->getSpatialAcceleration().tail<3>();
        Vector3d BodyAngAcc2 = bn->getSpatialAcceleration().head<3>();
        Vector3d WorldLinAcc2 = bn->getLinearAcceleration();
        Vector3d WorldAngAcc2 = bn->getAngularAcceleration();

        // Calculation of approximated accelerations
        Vector3d BodyLinAccApprox   = (BodyLinVel2  - BodyLinVel1)  / timeStep;
        Vector3d BodyAngAccApprox   = (BodyAngVel2  - BodyAngVel1)  / timeStep;
        Vector3d WorldLinAccApprox  = (WorldLinVel2 - WorldLinVel1) / timeStep;
        Vector3d WorldAngAccApprox  = (WorldAngVel2 - WorldAngVel1) / timeStep;

        // Comparing two velocities
        EXPECT_TRUE(equals(BodyLinAcc1,   BodyLinAccApprox,   TOLERANCE));
        EXPECT_TRUE(equals(BodyAngAcc1,   BodyAngAccApprox,   TOLERANCE));
        EXPECT_TRUE(equals(BodyLinAcc2,   BodyLinAccApprox,   TOLERANCE));
        EXPECT_TRUE(equals(BodyAngAcc2,   BodyAngAccApprox,   TOLERANCE));
        EXPECT_TRUE(equals(WorldLinAcc1,  WorldLinAccApprox,  TOLERANCE));
        EXPECT_TRUE(equals(WorldAngAcc1,  WorldAngAccApprox,  TOLERANCE));
        EXPECT_TRUE(equals(WorldLinAcc2,  WorldLinAccApprox,  TOLERANCE));
        EXPECT_TRUE(equals(WorldAngAcc2,  WorldAngAccApprox,  TOLERANCE));

        // Debugging code
        if (!equals(BodyLinAcc1, BodyLinAccApprox, TOLERANCE))
        {
          cout << "BodyLinAcc1     :" << BodyLinAcc1.transpose()      << endl;
          cout << "BodyLinAccApprox:" << BodyLinAccApprox.transpose() << endl;
        }
        if (!equals(BodyAngAcc1, BodyAngAccApprox, TOLERANCE))
        {
          cout << "BodyAngAcc1     :" << BodyAngAcc1.transpose()      << endl;
          cout << "BodyAngAccApprox:" << BodyAngAccApprox.transpose() << endl;
        }
        if (!equals(BodyLinAcc2, BodyLinAccApprox, TOLERANCE))
        {
          cout << "BodyLinAcc2     :" << BodyLinAcc2.transpose()      << endl;
          cout << "BodyLinAccApprox:" << BodyLinAccApprox.transpose() << endl;
        }
        if (!equals(BodyAngAcc2, BodyAngAccApprox, TOLERANCE))
        {
          cout << "BodyAngAcc2     :" << BodyAngAcc2.transpose()      << endl;
          cout << "BodyAngAccApprox:" << BodyAngAccApprox.transpose() << endl;
        }
        if (!equals(WorldLinAcc1, WorldLinAccApprox, TOLERANCE))
        {
          cout << "WorldLinAcc1     :" << WorldLinAcc1.transpose()      << endl;
          cout << "WorldLinAccApprox:" << WorldLinAccApprox.transpose() << endl;
        }
        if (!equals(WorldAngAcc1, WorldAngAccApprox, TOLERANCE))
        {
          cout << "WorldAngAcc1     :" << WorldAngAcc1.transpose()      << endl;
          cout << "WorldAngAccApprox:" << WorldAngAccApprox.transpose() << endl;
        }
        if (!equals(WorldLinAcc2, WorldLinAccApprox, TOLERANCE))
        {
          cout << "WorldLinAcc2     :" << WorldLinAcc2.transpose()      << endl;
          cout << "WorldLinAccApprox:" << WorldLinAccApprox.transpose() << endl;
        }
        if (!equals(WorldAngAcc2, WorldAngAccApprox, TOLERANCE))
        {
          cout << "WorldAngAcc2     :" << WorldAngAcc2.transpose()      << endl;
          cout << "WorldAngAccApprox:" << WorldAngAccApprox.transpose() << endl;
        }
      }
    }
  }
}

//==============================================================================
void testForwardKinematicsSkeleton(const dynamics::SkeletonPtr& skel)
{
#ifndef NDEBUG  // Debug mode
  std::size_t nRandomItr = 1e+1;
  std::size_t numSteps = 1e+1;
#else
  std::size_t nRandomItr = 1e+2;
  std::size_t numSteps = 1e+2;
#endif
  double qLB   = -0.5 * constantsd::pi();
  double qUB   =  0.5 * constantsd::pi();
  double dqLB  = -0.3 * constantsd::pi();
  double dqUB  =  0.3 * constantsd::pi();
  double ddqLB = -0.1 * constantsd::pi();
  double ddqUB =  0.1 * constantsd::pi();
  double timeStep = 1e-6;

  EXPECT_NE(skel, nullptr);

  skel->setTimeStep(timeStep);

  auto dof       = skel->getNumDofs();
  auto numBodies = skel->getNumBodyNodes();

  Eigen::VectorXd q;
  Eigen::VectorXd dq;
  Eigen::VectorXd ddq;

  Eigen::aligned_map<dynamics::BodyNodePtr, Eigen::Isometry3d>  Tmap;
  Eigen::aligned_map<dynamics::BodyNodePtr, Eigen::Vector6d>    Vmap;
  Eigen::aligned_map<dynamics::BodyNodePtr, Eigen::Vector6d>   dVmap;

  for (auto j = 0u; j < numBodies; ++j)
  {
    auto body  = skel->getBodyNode(j);

     Tmap[body] = Eigen::Isometry3d::Identity();
     Vmap[body] = Eigen::Vector6d::Zero();
    dVmap[body] = Eigen::Vector6d::Zero();
  }

  for (auto i = 0u; i < nRandomItr; ++i)
  {
    q   = randomVectorXd(dof,   qLB,   qUB);
    dq  = randomVectorXd(dof,  dqLB,  dqUB);
    ddq = randomVectorXd(dof, ddqLB, ddqUB);

    skel->setPositions(q);
    skel->setVelocities(dq);
    skel->setAccelerations(ddq);

    for (auto j = 0u; j < numSteps; ++j)
    {
      for (auto k = 0u; k < numBodies; ++k)
      {
        auto body       = skel->getBodyNode(k);
        auto joint      = skel->getJoint(k);
        auto parentBody = body->getParentBodyNode();
        Eigen::MatrixXd S  = joint->getLocalJacobian();
        Eigen::MatrixXd dS = joint->getLocalJacobianTimeDeriv();
        Eigen::VectorXd jointQ   = joint->getPositions();
        Eigen::VectorXd jointDQ  = joint->getVelocities();
        Eigen::VectorXd jointDDQ = joint->getAccelerations();

        Eigen::Isometry3d relT  = body->getRelativeTransform();
        Eigen::Vector6d   relV  =  S * jointDQ;
        Eigen::Vector6d   relDV = dS * jointDQ + S * jointDDQ;

        if (parentBody)
        {
          Tmap[body] = Tmap[parentBody] * relT;
          Vmap[body] = math::AdInvT(relT,  Vmap[parentBody]) + relV;
          dVmap[body] = math::AdInvT(relT, dVmap[parentBody])
              + math::ad(Vmap[body], S * jointDQ)
              + relDV;
        }
        else
        {
          Tmap[body] = relT;
          Vmap[body] = relV;
          dVmap[body] = relDV;
        }

        bool checkT  = equals(body->getTransform().matrix(), Tmap[body].matrix());
        bool checkV  = equals(body->getSpatialVelocity(), Vmap[body]);
        bool checkDV = equals(body->getSpatialAcceleration(), dVmap[body]);

        EXPECT_TRUE(checkT);
        EXPECT_TRUE(checkV);
        EXPECT_TRUE(checkDV);

        if (!checkT)
        {
          std::cout << "[" << body->getName() << "]" << std::endl;
          std::cout << "actual T  : " << std::endl
                    << body->getTransform().matrix() << std::endl;
          std::cout << "expected T: " << std::endl
                    << Tmap[body].matrix() << std::endl;
          std::cout << std::endl;
        }

        if (!checkV)
        {
          std::cout << "[" << body->getName() << "]" << std::endl;
          std::cout << "actual V  : "
                    << body->getSpatialVelocity().transpose() << std::endl;
          std::cout << "expected V: "
                    << Vmap[body].transpose() << std::endl;
          std::cout << std::endl;
        }

        if (!checkDV)
        {
          std::cout << "[" << body->getName() << "]" << std::endl;
          std::cout << "actual DV  : "
                    << body->getSpatialAcceleration().transpose() << std::endl;
          std::cout << "expected DV: "
                    << dVmap[body].transpose() << std::endl;
          std::cout << std::endl;
        }
      }
    }
  }
}

//==============================================================================
void DynamicsTest::testForwardKinematics(const std::string& fileName)
{
  auto world = utils::SkelParser::readWorld(fileName);
  EXPECT_TRUE(world != nullptr);

  auto numSkeletons = world->getNumSkeletons();
  for (auto i = 0u; i < numSkeletons; ++i)
  {
    auto skeleton  = world->getSkeleton(i);
    testForwardKinematicsSkeleton(skeleton);
  }
}

//==============================================================================
void DynamicsTest::compareEquationsOfMotion(const std::string& _fileName)
{
  using namespace std;
  using namespace Eigen;
  using namespace dart;
  using namespace math;
  using namespace dynamics;
  using namespace simulation;
  using namespace utils;

  //---------------------------- Settings --------------------------------------
  // Number of random state tests for each skeletons
#ifndef NDEBUG  // Debug mode
  std::size_t nRandomItr = 2;
#else
  std::size_t nRandomItr = 100;
#endif

  // Lower and upper bound of configuration for system
  double lb = -1.0 * constantsd::pi();
  double ub =  1.0 * constantsd::pi();

  // Lower and upper bound of joint damping and stiffness
  double lbD =  0.0;
  double ubD = 10.0;
  double lbK =  0.0;
  double ubK = 10.0;

  simulation::WorldPtr myWorld;

  //----------------------------- Tests ----------------------------------------
  // Check whether multiplication of mass matrix and its inverse is identity
  // matrix.
  myWorld = utils::SkelParser::readWorld(_fileName);
  EXPECT_TRUE(myWorld != nullptr);

  for (std::size_t i = 0; i < myWorld->getNumSkeletons(); ++i)
  {
    dynamics::SkeletonPtr skel = myWorld->getSkeleton(i);

    std::size_t dof = skel->getNumDofs();
//    int nBodyNodes = skel->getNumBodyNodes();

    if (dof == 0)
    {
      dtmsg << "Skeleton [" << skel->getName() << "] is skipped since it has "
            << "0 DOF." << endl;
      continue;
    }

    for (std::size_t j = 0; j < nRandomItr; ++j)
    {
      // Random joint stiffness and damping coefficient
      for (std::size_t k = 0; k < skel->getNumBodyNodes(); ++k)
      {
        BodyNode* body     = skel->getBodyNode(k);
        Joint*    joint    = body->getParentJoint();
        std::size_t    localDof = joint->getNumDofs();

        for (std::size_t l = 0; l < localDof; ++l)
        {
          joint->setDampingCoefficient(l, random(lbD,  ubD));
          joint->setSpringStiffness   (l, random(lbK,  ubK));

          double lbRP = joint->getPositionLowerLimit(l);
          double ubRP = joint->getPositionUpperLimit(l);
          if (lbRP < -constantsd::pi())
            lbRP = -constantsd::pi();
          if (ubRP > constantsd::pi())
            ubRP = constantsd::pi();
          joint->setRestPosition      (l, random(lbRP, ubRP));
        }
      }

      // Set random states
      Skeleton::Configuration x = skel->getConfiguration(
            Skeleton::CONFIG_POSITIONS | Skeleton::CONFIG_VELOCITIES);
<<<<<<< HEAD
      for (auto k = 0u; k < skel->getNumDofs(); ++k)
=======
      for (std::size_t k = 0u; k < skel->getNumDofs(); ++k)
>>>>>>> 7641f057
      {
        x.mPositions[k] = random(lb, ub);
        x.mVelocities[k] = random(lb, ub);
      }
      skel->setConfiguration(x);

      //------------------------ Mass Matrix Test ----------------------------
      // Get matrices
      MatrixXd M      = skel->getMassMatrix();
      MatrixXd M2     = getMassMatrix(skel);
      MatrixXd InvM   = skel->getInvMassMatrix();
      MatrixXd M_InvM = M * InvM;
      MatrixXd InvM_M = InvM * M;

      MatrixXd AugM         = skel->getAugMassMatrix();
      MatrixXd AugM2        = getAugMassMatrix(skel);
      MatrixXd InvAugM      = skel->getInvAugMassMatrix();
      MatrixXd AugM_InvAugM = AugM * InvAugM;
      MatrixXd InvAugM_AugM = InvAugM * AugM;

      MatrixXd I        = MatrixXd::Identity(dof, dof);

      bool failure = false;

      // Check if the number of generalized coordinates and dimension of mass
      // matrix are same.
      EXPECT_EQ(M.rows(), (int)dof);
      EXPECT_EQ(M.cols(), (int)dof);

      // Check mass matrix
      EXPECT_TRUE(equals(M, M2, 1e-6));
      if (!equals(M, M2, 1e-6))
      {
        cout << "M :" << endl << M  << endl << endl;
        cout << "M2:" << endl << M2 << endl << endl;
        failure = true;
      }

      // Check augmented mass matrix
      EXPECT_TRUE(equals(AugM, AugM2, 1e-6));
      if (!equals(AugM, AugM2, 1e-6))
      {
        cout << "AugM :" << endl << AugM  << endl << endl;
        cout << "AugM2:" << endl << AugM2 << endl << endl;
        failure = true;
      }

      // Check if both of (M * InvM) and (InvM * M) are identity.
      EXPECT_TRUE(equals(M_InvM, I, 1e-6));
      if (!equals(M_InvM, I, 1e-6))
      {
        cout << "InvM  :" << endl << InvM << endl << endl;
        failure = true;
      }
      EXPECT_TRUE(equals(InvM_M, I, 1e-6));
      if (!equals(InvM_M, I, 1e-6))
      {
        cout << "InvM_M:" << endl << InvM_M << endl << endl;
        failure = true;
      }

      // Check if both of (M * InvM) and (InvM * M) are identity.
      EXPECT_TRUE(equals(AugM_InvAugM, I, 1e-6));
      if (!equals(AugM_InvAugM, I, 1e-6))
      {
        cout << "AugM_InvAugM  :" << endl << AugM_InvAugM << endl << endl;
        failure = true;
      }
      EXPECT_TRUE(equals(InvAugM_AugM, I, 1e-6));
      if (!equals(InvAugM_AugM, I, 1e-6))
      {
        cout << "InvAugM_AugM:" << endl << InvAugM_AugM << endl << endl;
      }

      //------- Coriolis Force Vector and Combined Force Vector Tests --------
      // Get C1, Coriolis force vector using recursive method
      VectorXd C = skel->getCoriolisForces();
      VectorXd Cg = skel->getCoriolisAndGravityForces();

      // Get C2, Coriolis force vector using inverse dynamics algorithm
      Vector3d oldGravity = skel->getGravity();
      VectorXd oldTau     = skel->getForces();
      VectorXd oldDdq     = skel->getAccelerations();
      // TODO(JS): Save external forces of body nodes

      skel->clearInternalForces();
      skel->clearExternalForces();
      skel->setAccelerations(VectorXd::Zero(dof));

      EXPECT_TRUE(skel->getForces() == VectorXd::Zero(dof));
      EXPECT_TRUE(skel->getExternalForces() == VectorXd::Zero(dof));
      EXPECT_TRUE(skel->getAccelerations() == VectorXd::Zero(dof));

      skel->setGravity(Vector3d::Zero());
      EXPECT_TRUE(skel->getGravity() == Vector3d::Zero());
      skel->computeInverseDynamics(false, false);
      VectorXd C2 = skel->getForces();

      skel->setGravity(oldGravity);
      EXPECT_TRUE(skel->getGravity() == oldGravity);
      skel->computeInverseDynamics(false, false);
      VectorXd Cg2 = skel->getForces();

      EXPECT_TRUE(equals(C, C2, 1e-6));
      if (!equals(C, C2, 1e-6))
      {
        cout << "C :" << C.transpose()  << endl;
        cout << "C2:" << C2.transpose() << endl;
        failure = true;
      }

      EXPECT_TRUE(equals(Cg, Cg2, 1e-6));
      if (!equals(Cg, Cg2, 1e-6))
      {
        cout << "Cg :" << Cg.transpose()  << endl;
        cout << "Cg2:" << Cg2.transpose() << endl;
        failure = true;
      }

      skel->setForces(oldTau);
      skel->setAccelerations(oldDdq);
      // TODO(JS): Restore external forces of body nodes

      //------------------- Combined Force Vector Test -----------------------
      // TODO(JS): Not implemented yet.

      //---------------------- Damping Force Test ----------------------------
      // TODO(JS): Not implemented yet.

      //--------------------- External Force Test ----------------------------
      // TODO(JS): Not implemented yet.

      if(failure)
      {
        std::cout << "Failure occurred in the World of file: " << _fileName
                  << "\nWith Skeleton named: " << skel->getName() << "\n\n";
      }
    }
  }
}

//==============================================================================
void compareCOMJacobianToFk(const SkeletonPtr& skel,
                            const Frame* refFrame,
                            double tolerance)
{
  VectorXd dq = skel->getVelocities();
  VectorXd ddq = skel->getAccelerations();

  Vector6d comSpatialVelFk =
      skel->getCOMSpatialVelocity(Frame::World(), refFrame);
  Vector6d comSpatialAccFk =
      skel->getCOMSpatialAcceleration(Frame::World(), refFrame);

  math::Jacobian comSpatialJac = skel->getCOMJacobian(refFrame);
  math::Jacobian comSpatialJacDeriv =
      skel->getCOMJacobianSpatialDeriv(refFrame);

  Vector6d comSpatialVelJac = comSpatialJac * dq;
  Vector6d comSpatialAccJac = comSpatialJac*ddq + comSpatialJacDeriv*dq;

  bool spatialVelEqual = equals(comSpatialVelFk, comSpatialVelJac, tolerance);
  EXPECT_TRUE( spatialVelEqual );
  if(!spatialVelEqual)
    printComparisonError("COM spatial velocity", skel->getName(),
                         refFrame->getName(), comSpatialVelFk, comSpatialVelJac);

  bool spatialAccEqual = equals(comSpatialAccFk, comSpatialAccJac, tolerance);
  EXPECT_TRUE( spatialAccEqual );
  if(!spatialAccEqual)
    printComparisonError("COM spatial acceleration", skel->getName(),
                         refFrame->getName(), comSpatialAccFk, comSpatialAccJac);

  Vector3d comLinearVelFk =
      skel->getCOMLinearVelocity(Frame::World(), refFrame);
  Vector3d comLinearAccFk =
      skel->getCOMLinearAcceleration(Frame::World(), refFrame);

  math::LinearJacobian comLinearJac = skel->getCOMLinearJacobian(refFrame);
  math::LinearJacobian comLinearJacDeriv =
      skel->getCOMLinearJacobianDeriv(refFrame);

  Vector3d comLinearVelJac = comLinearJac * dq;
  Vector3d comLinearAccJac = comLinearJac*ddq + comLinearJacDeriv*dq;

  bool linearVelEqual = equals(comLinearVelFk, comLinearVelJac);
  EXPECT_TRUE( linearVelEqual );
  if(!linearVelEqual)
    printComparisonError("COM linear velocity", skel->getName(),
                         refFrame->getName(), comLinearVelFk, comLinearVelJac);

  bool linearAccEqual = equals(comLinearAccFk, comLinearAccJac);
  EXPECT_TRUE( linearAccEqual );
  if(!linearAccEqual)
    printComparisonError("COM linear acceleration", skel->getName(),
                         refFrame->getName(), comLinearAccFk, comLinearAccJac);
}

//==============================================================================
void DynamicsTest::testCenterOfMass(const std::string& _fileName)
{
  using namespace std;
  using namespace Eigen;
  using namespace dart;
  using namespace math;
  using namespace dynamics;
  using namespace simulation;
  using namespace utils;

  //---------------------------- Settings --------------------------------------
  // Number of random state tests for each skeletons
#ifndef NDEBUG  // Debug mode
  std::size_t nRandomItr = 2;
#else
  std::size_t nRandomItr = 100;
#endif

  // Lower and upper bound of configuration for system
  double lb = -1.5 * constantsd::pi();
  double ub =  1.5 * constantsd::pi();

  // Lower and upper bound of joint damping and stiffness
  double lbD =  0.0;
  double ubD = 10.0;
  double lbK =  0.0;
  double ubK = 10.0;

  simulation::WorldPtr myWorld;

  //----------------------------- Tests ----------------------------------------
  // Check whether multiplication of mass matrix and its inverse is identity
  // matrix.
  myWorld = utils::SkelParser::readWorld(_fileName);
  EXPECT_TRUE(myWorld != nullptr);

  for (std::size_t i = 0; i < myWorld->getNumSkeletons(); ++i)
  {
    dynamics::SkeletonPtr skeleton = myWorld->getSkeleton(i);

    std::size_t dof = skeleton->getNumDofs();
    if (dof == 0)
    {
      dtmsg << "Skeleton [" << skeleton->getName() << "] is skipped since it "
            << "has 0 DOF." << endl;
      continue;
    }

    for (std::size_t j = 0; j < nRandomItr; ++j)
    {
      // For the second half of the tests, scramble up the Skeleton
      if(j > ceil(nRandomItr/2))
      {
        SkeletonPtr copy = skeleton->clone();
        std::size_t maxNode = skeleton->getNumBodyNodes()-1;
        BodyNode* bn1 = skeleton->getBodyNode(ceil(math::random(0, maxNode)));
        BodyNode* bn2 = skeleton->getBodyNode(ceil(math::random(0, maxNode)));

        if(bn1 != bn2)
        {
          BodyNode* child = bn1->descendsFrom(bn2)? bn1 : bn2;
          BodyNode* parent = child == bn1? bn2 : bn1;

          child->moveTo(parent);
        }

        EXPECT_TRUE(skeleton->getNumBodyNodes() == copy->getNumBodyNodes());
        EXPECT_TRUE(skeleton->getNumDofs() == copy->getNumDofs());
      }

      // Random joint stiffness and damping coefficient
      for (std::size_t k = 0; k < skeleton->getNumBodyNodes(); ++k)
      {
        BodyNode* body     = skeleton->getBodyNode(k);
        Joint*    joint    = body->getParentJoint();
        int       localDof = joint->getNumDofs();

        for (int l = 0; l < localDof; ++l)
        {
          joint->setDampingCoefficient(l, random(lbD,  ubD));
          joint->setSpringStiffness   (l, random(lbK,  ubK));

          double lbRP = joint->getPositionLowerLimit(l);
          double ubRP = joint->getPositionUpperLimit(l);
          if (lbRP < -constantsd::pi())
            lbRP = -constantsd::pi();
          if (ubRP > constantsd::pi())
            ubRP = constantsd::pi();
          joint->setRestPosition      (l, random(lbRP, ubRP));
        }
      }

      // Set random states
      VectorXd q   = VectorXd(dof);
      VectorXd dq  = VectorXd(dof);
      VectorXd ddq = VectorXd(dof);
      for (std::size_t k = 0; k < dof; ++k)
      {
        q[k]   = math::random(lb, ub);
        dq[k]  = math::random(lb, ub);
        ddq[k] = math::random(lb, ub);
      }
      skeleton->setPositions(q);
      skeleton->setVelocities(dq);
      skeleton->setAccelerations(ddq);

      randomizeRefFrames();

      compareCOMJacobianToFk(skeleton, Frame::World(), 1e-6);

      for(std::size_t r=0; r<refFrames.size(); ++r)
        compareCOMJacobianToFk(skeleton, refFrames[r], 1e-6);
    }
  }
}

//==============================================================================
void compareCOMAccelerationToGravity(SkeletonPtr skel,
                                     const Eigen::Vector3d& gravity,
                                     double tolerance)
{
  const std::size_t numFrames = 1e+2;
  skel->setGravity(gravity);

  for (std::size_t i = 0; i < numFrames; ++i)
  {
    skel->computeForwardDynamics();

    Vector3d comLinearAccFk = skel->getCOMLinearAcceleration();

    bool comLinearAccFkEqual = equals(gravity, comLinearAccFk, tolerance);
    EXPECT_TRUE(comLinearAccFkEqual);
    if (!comLinearAccFkEqual)
    {
      printComparisonError("COM linear acceleration", skel->getName(),
                           Frame::World()->getName(), gravity, comLinearAccFk);
    }

    VectorXd dq  = skel->getVelocities();
    VectorXd ddq = skel->getAccelerations();
    math::LinearJacobian comLinearJac      = skel->getCOMLinearJacobian();
    math::LinearJacobian comLinearJacDeriv = skel->getCOMLinearJacobianDeriv();
    Vector3d comLinearAccJac = comLinearJac * ddq + comLinearJacDeriv * dq;

    bool comLinearAccJacEqual = equals(gravity, comLinearAccJac,tolerance);
    EXPECT_TRUE(comLinearAccJacEqual);
    if (!comLinearAccJacEqual)
    {
      printComparisonError("COM linear acceleration", skel->getName(),
                           Frame::World()->getName(), gravity, comLinearAccJac);
    }
  }

}

//==============================================================================
void DynamicsTest::testCenterOfMassFreeFall(const std::string& _fileName)
{
  using namespace std;
  using namespace Eigen;
  using namespace dart;
  using namespace math;
  using namespace dynamics;
  using namespace simulation;
  using namespace utils;

  //---------------------------- Settings --------------------------------------
  // Number of random state tests for each skeletons
#ifndef NDEBUG // Debug mode
  std::size_t nRandomItr = 2;
#else
  std::size_t nRandomItr = 10;
#endif // ------- Debug mode

  // Lower and upper bound of configuration for system
  double lb = -1.5 * constantsd::pi();
  double ub =  1.5 * constantsd::pi();

  // Lower and upper bound of joint damping and stiffness
  double lbD =  0.0;
  double ubD = 10.0;
  double lbK =  0.0;
  double ubK = 10.0;

  simulation::WorldPtr myWorld;
  std::vector<Vector3d> gravities(4);
  gravities[0] = Vector3d::Zero();
  gravities[1] = Vector3d(-9.81, 0, 0);
  gravities[2] = Vector3d(0, -9.81, 0);
  gravities[3] = Vector3d(0, 0, -9.81);

  //----------------------------- Tests ----------------------------------------
  // Check whether multiplication of mass matrix and its inverse is identity
  // matrix.
  myWorld = utils::SkelParser::readWorld(_fileName);
  EXPECT_TRUE(myWorld != nullptr);

  for (std::size_t i = 0; i < myWorld->getNumSkeletons(); ++i)
  {
    auto skel          = myWorld->getSkeleton(i);
    auto rootJoint     = skel->getJoint(0);
    auto rootFreeJoint = dynamic_cast<dynamics::FreeJoint*>(rootJoint);

    auto dof = skel->getNumDofs();

    if (nullptr == rootFreeJoint || !skel->isMobile() || 0 == dof)
    {
#if BUILD_TYPE_DEBUG
      dtmsg << "Skipping COM free fall test for Skeleton [" << skel->getName()
            << "] since the Skeleton doesn't have FreeJoint at the root body "
            << " or immobile." << endl;
#endif
      continue;
    }
    else
    {
      rootFreeJoint->setActuatorType(dynamics::Joint::PASSIVE);
    }

    // Make sure the damping and spring forces are zero for the root FreeJoint.
    for (std::size_t l = 0; l < rootJoint->getNumDofs(); ++l)
    {
      rootJoint->setDampingCoefficient(l, 0.0);
      rootJoint->setSpringStiffness(l, 0.0);
      rootJoint->setRestPosition(l, 0.0);
    }

    for (std::size_t j = 0; j < nRandomItr; ++j)
    {
      // Random joint stiffness and damping coefficient
      for (std::size_t k = 1; k < skel->getNumBodyNodes(); ++k)
      {
        auto body     = skel->getBodyNode(k);
        auto joint    = body->getParentJoint();
        auto localDof = joint->getNumDofs();

        for (std::size_t l = 0; l < localDof; ++l)
        {
          joint->setDampingCoefficient(l, random(lbD,  ubD));
          joint->setSpringStiffness(l, random(lbK,  ubK));

          double lbRP = joint->getPositionLowerLimit(l);
          double ubRP = joint->getPositionUpperLimit(l);
          if (lbRP < -constantsd::pi())
            lbRP = -constantsd::pi();
          if (ubRP > constantsd::pi())
            ubRP = constantsd::pi();
          joint->setRestPosition(l, random(lbRP, ubRP));
        }
      }

      // Set random states
      VectorXd q  = VectorXd(dof);
      VectorXd dq = VectorXd(dof);
      for (std::size_t k = 0; k < dof; ++k)
      {
        q[k]   = math::random(lb, ub);
        dq[k]  = math::random(lb, ub);
      }
      VectorXd ddq = VectorXd::Zero(dof);
      skel->setPositions(q);
      skel->setVelocities(dq);
      skel->setAccelerations(ddq);

      for (const auto& gravity : gravities)
        compareCOMAccelerationToGravity(skel, gravity, 1e-6);
    }
  }
}

//==============================================================================
void DynamicsTest::testConstraintImpulse(const std::string& _fileName)
{
  using namespace std;
  using namespace Eigen;
  using namespace dart;
  using namespace math;
  using namespace dynamics;
  using namespace simulation;
  using namespace utils;

  //---------------------------- Settings --------------------------------------
  // Number of random state tests for each skeletons
#ifndef NDEBUG  // Debug mode
  std::size_t nRandomItr = 1;
#else
  std::size_t nRandomItr = 1;
#endif

  // Lower and upper bound of configuration for system
//  double lb = -1.5 * constantsd::pi();
//  double ub =  1.5 * constantsd::pi();

  simulation::WorldPtr myWorld;

  //----------------------------- Tests ----------------------------------------
  // Check whether multiplication of mass matrix and its inverse is identity
  // matrix.
  myWorld = utils::SkelParser::readWorld(_fileName);
  EXPECT_TRUE(myWorld != nullptr);

  for (std::size_t i = 0; i < myWorld->getNumSkeletons(); ++i)
  {
    dynamics::SkeletonPtr skel = myWorld->getSkeleton(i);

    std::size_t dof            = skel->getNumDofs();
//    int nBodyNodes     = skel->getNumBodyNodes();

    if (dof == 0 || !skel->isMobile())
    {
      dtdbg << "Skeleton [" << skel->getName() << "] is skipped since it has "
            << "0 DOF or is immobile." << endl;
      continue;
    }

    for (std::size_t j = 0; j < nRandomItr; ++j)
    {
      // Set random configurations
      for (std::size_t k = 0; k < skel->getNumBodyNodes(); ++k)
      {
        BodyNode* body     = skel->getBodyNode(k);
        Joint*    joint    = body->getParentJoint();
        int       localDof = joint->getNumDofs();

        for (int l = 0; l < localDof; ++l)
        {
          double lbRP = joint->getPositionLowerLimit(l);
          double ubRP = joint->getPositionUpperLimit(l);
          if (lbRP < -constantsd::pi())
            lbRP = -constantsd::pi();
          if (ubRP > constantsd::pi())
            ubRP = constantsd::pi();
          joint->setPosition(l, random(lbRP, ubRP));
        }

        // Set constraint impulse on each body
        skel->clearConstraintImpulses();
        Eigen::Vector6d impulseOnBody = Eigen::Vector6d::Random();
        body->setConstraintImpulse(impulseOnBody);

        // Get constraint force vector
        Eigen::VectorXd constraintVector1 = skel->getConstraintForces();

        // Get constraint force vector by using Jacobian of skeleon
        Eigen::MatrixXd bodyJacobian = body->getJacobian();
        Eigen::VectorXd constraintVector2 = bodyJacobian.transpose()
                                            * impulseOnBody
                                            / skel->getTimeStep();

        std::size_t index = 0;
        for (std::size_t l = 0; l < dof; ++l)
        {
          if (constraintVector1(l) == 0.0)
            continue;

          EXPECT_NEAR(constraintVector1(l), constraintVector2(index), 1e-6);
          index++;
        }
        assert(static_cast<std::size_t>(bodyJacobian.cols()) == index);
      }
    }
  }
}

//==============================================================================
void DynamicsTest::testImpulseBasedDynamics(const std::string& _fileName)
{
  using namespace std;
  using namespace Eigen;
  using namespace dart;
  using namespace math;
  using namespace dynamics;
  using namespace simulation;
  using namespace utils;

  //---------------------------- Settings --------------------------------------
  // Number of random state tests for each skeletons
#ifndef NDEBUG  // Debug mode
  std::size_t nRandomItr = 1;
#else
  std::size_t nRandomItr = 100;
#endif

  double TOLERANCE = 1e-3;

  // Lower and upper bound of configuration for system
  double lb = -1.5 * constantsd::pi();
  double ub =  1.5 * constantsd::pi();

  simulation::WorldPtr myWorld;

  //----------------------------- Tests ----------------------------------------
  // Check whether multiplication of mass matrix and its inverse is identity
  // matrix.
  myWorld = utils::SkelParser::readWorld(_fileName);
  EXPECT_TRUE(myWorld != nullptr);

  for (std::size_t i = 0; i < myWorld->getNumSkeletons(); ++i)
  {
    dynamics::SkeletonPtr skel = myWorld->getSkeleton(i);

    int dof            = skel->getNumDofs();
//    int nBodyNodes     = skel->getNumBodyNodes();

    if (dof == 0 || !skel->isMobile())
    {
      dtdbg << "Skeleton [" << skel->getName() << "] is skipped since it has "
            << "0 DOF or is immobile." << endl;
      continue;
    }

    for (std::size_t j = 0; j < nRandomItr; ++j)
    {
      // Set random configurations
      for (std::size_t k = 0; k < skel->getNumBodyNodes(); ++k)
      {
        BodyNode* body     = skel->getBodyNode(k);
        Joint*    joint    = body->getParentJoint();
        int       localDof = joint->getNumDofs();

        for (int l = 0; l < localDof; ++l)
        {
          double lbRP = joint->getPositionLowerLimit(l);
          double ubRP = joint->getPositionUpperLimit(l);
          if (lbRP < -constantsd::pi())
            lbRP = -constantsd::pi();
          if (ubRP > constantsd::pi())
            ubRP = constantsd::pi();
          joint->setPosition(l, random(lbRP, ubRP));
        }
      }
//      skel->setPositions(VectorXd::Zero(dof));

      // TODO(JS): Just clear what should be
      skel->clearExternalForces();
      skel->clearConstraintImpulses();

      // Set random impulses
      VectorXd impulses = VectorXd::Zero(dof);
      for (int k = 0; k < impulses.size(); ++k)
        impulses[k] = random(lb, ub);
      skel->setJointConstraintImpulses(impulses);

      // Compute impulse-based forward dynamics
      skel->computeImpulseForwardDynamics();

      // Compare resultant velocity change and invM * impulses
      VectorXd deltaVel1 = skel->getVelocityChanges();
      MatrixXd invM = skel->getInvMassMatrix();
      VectorXd deltaVel2 = invM * impulses;

      EXPECT_TRUE(equals(deltaVel1, deltaVel2, TOLERANCE));
      if (!equals(deltaVel1, deltaVel2, TOLERANCE))
      {
        cout << "deltaVel1: " << deltaVel1.transpose()  << endl;
        cout << "deltaVel2: " << deltaVel2.transpose() << endl;
        cout << "error: " << (deltaVel1-deltaVel2).norm() << endl;
      }
    }
  }
}

//==============================================================================
TEST_F(DynamicsTest, testJacobians)
{
  for (std::size_t i = 0; i < getList().size(); ++i)
  {
#ifndef NDEBUG
    dtdbg << getList()[i] << std::endl;
#endif
    testJacobians(getList()[i]);
  }
}

//==============================================================================
TEST_F(DynamicsTest, testFiniteDifference)
{
  for (std::size_t i = 0; i < getList().size(); ++i)
  {
#if BUILD_TYPE_DEBUG
    dtdbg << getList()[i] << std::endl;
#endif
    testFiniteDifferenceGeneralizedCoordinates(getList()[i]);
    testFiniteDifferenceBodyNodeVelocity(getList()[i]);
    testFiniteDifferenceBodyNodeAcceleration(getList()[i]);
  }
}

//==============================================================================
TEST_F(DynamicsTest, testForwardKinematics)
{
  for (std::size_t i = 0; i < getList().size(); ++i)
  {
#ifndef NDEBUG
    dtdbg << getList()[i] << std::endl;
#endif
    testForwardKinematics(getList()[i]);
  }
}

//==============================================================================
TEST_F(DynamicsTest, compareEquationsOfMotion)
{
  for (std::size_t i = 0; i < getList().size(); ++i)
  {
    ////////////////////////////////////////////////////////////////////////////
    // TODO(JS): Following skel files, which contain euler joints couldn't
    //           pass EQUATIONS_OF_MOTION, are disabled.
    std::string skelFileName = getList()[i];
    if (skelFileName == DART_DATA_PATH"skel/test/double_pendulum_euler_joint.skel"
        || skelFileName == DART_DATA_PATH"skel/test/chainwhipa.skel"
        || skelFileName == DART_DATA_PATH"skel/test/serial_chain_eulerxyz_joint.skel"
        || skelFileName == DART_DATA_PATH"skel/test/simple_tree_structure_euler_joint.skel"
        || skelFileName == DART_DATA_PATH"skel/test/tree_structure_euler_joint.skel"
        || skelFileName == DART_DATA_PATH"skel/fullbody1.skel")
    {
        continue;
    }
    ////////////////////////////////////////////////////////////////////////////

#ifndef NDEBUG
    dtdbg << getList()[i] << std::endl;
#endif
    compareEquationsOfMotion(getList()[i]);
  }
}

//==============================================================================
TEST_F(DynamicsTest, testCenterOfMass)
{
  for (std::size_t i = 0; i < getList().size(); ++i)
  {
#ifndef NDEBUG
    dtdbg << getList()[i] << std::endl;
#endif
    testCenterOfMass(getList()[i]);
  }
}

//==============================================================================
TEST_F(DynamicsTest, testCenterOfMassFreeFall)
{
  for (std::size_t i = 0; i < getList().size(); ++i)
  {
#ifndef NDEBUG
    dtdbg << getList()[i] << std::endl;
#endif
    testCenterOfMassFreeFall(getList()[i]);
  }
}

//==============================================================================
TEST_F(DynamicsTest, testConstraintImpulse)
{
  for (std::size_t i = 0; i < getList().size(); ++i)
  {
#ifndef NDEBUG
    dtdbg << getList()[i] << std::endl;
#endif
    testConstraintImpulse(getList()[i]);
  }
}

//==============================================================================
TEST_F(DynamicsTest, testImpulseBasedDynamics)
{
  for (std::size_t i = 0; i < getList().size(); ++i)
  {
#ifndef NDEBUG
    dtdbg << getList()[i] << std::endl;
#endif
    testImpulseBasedDynamics(getList()[i]);
  }
}

//==============================================================================
TEST_F(DynamicsTest, HybridDynamics)
{
  const double tol       = 1e-9;
  const double timeStep  = 1e-3;
#ifndef NDEBUG // Debug mode
  const std::size_t numFrames = 50;  // 0.05 secs
#else
  const std::size_t numFrames = 5e+3;  // 5 secs
#endif // ------- Debug mode

  // Load world and skeleton
  WorldPtr world = utils::SkelParser::readWorld(
      DART_DATA_PATH"/skel/test/hybrid_dynamics_test.skel");
  world->setTimeStep(timeStep);
  EXPECT_TRUE(world != nullptr);
  EXPECT_NEAR(world->getTimeStep(), timeStep, tol);

  SkeletonPtr skel = world->getSkeleton("skeleton 1");
  EXPECT_TRUE(skel != nullptr);
  EXPECT_NEAR(skel->getTimeStep(), timeStep, tol);

  const std::size_t numDofs = skel->getNumDofs();

  // Zero initial states
  Eigen::VectorXd q0  = Eigen::VectorXd::Zero(numDofs);
  Eigen::VectorXd dq0 = Eigen::VectorXd::Zero(numDofs);

  // Initialize the skeleton with the zero initial states
  skel->setPositions(q0);
  skel->setVelocities(dq0);
  EXPECT_TRUE(equals(skel->getPositions(), q0));
  EXPECT_TRUE(equals(skel->getVelocities(), dq0));

  // Make sure all the joint actuator types
  EXPECT_EQ(skel->getJoint(0)->getActuatorType(), Joint::FORCE);
  EXPECT_EQ(skel->getJoint(1)->getActuatorType(), Joint::ACCELERATION);
  EXPECT_EQ(skel->getJoint(2)->getActuatorType(), Joint::VELOCITY);
  EXPECT_EQ(skel->getJoint(3)->getActuatorType(), Joint::ACCELERATION);
  EXPECT_EQ(skel->getJoint(4)->getActuatorType(), Joint::VELOCITY);

  // Prepare command for each joint types per simulation steps
  Eigen::MatrixXd command = Eigen::MatrixXd::Zero(numFrames, numDofs);
  Eigen::VectorXd amp = Eigen::VectorXd::Zero(numDofs);
  for (std::size_t i = 0; i < numDofs; ++i)
    amp[i] = math::random(-1.5, 1.5);
  for (std::size_t i = 0; i < numFrames; ++i)
  {
    for (std::size_t j = 0; j < numDofs; ++j)
      command(i,j) = amp[j] * std::sin(i * timeStep);
  }

  // Record joint forces for joint[1~4]
  Eigen::MatrixXd forces  = Eigen::MatrixXd::Zero(numFrames, numDofs);
  for (std::size_t i = 0; i < numFrames; ++i)
  {
    skel->setCommands(command.row(i));

    world->step(false);

    forces.row(i) = skel->getForces();

    EXPECT_NEAR(command(i,0), skel->getForce(0),        tol);
    EXPECT_NEAR(command(i,1), skel->getAcceleration(1), tol);
    EXPECT_NEAR(command(i,2), skel->getVelocity(2),     tol);
    EXPECT_NEAR(command(i,3), skel->getAcceleration(3), tol);
    EXPECT_NEAR(command(i,4), skel->getVelocity(4),     tol);
  }

  // Restore the skeleton to the initial state
  skel->setPositions(q0);
  skel->setVelocities(dq0);
  EXPECT_TRUE(equals(skel->getPositions(), q0));
  EXPECT_TRUE(equals(skel->getVelocities(), dq0));

  // Change all the actuator types to force
  skel->getJoint(0)->setActuatorType(Joint::FORCE);
  skel->getJoint(1)->setActuatorType(Joint::FORCE);
  skel->getJoint(2)->setActuatorType(Joint::FORCE);
  skel->getJoint(3)->setActuatorType(Joint::FORCE);
  skel->getJoint(4)->setActuatorType(Joint::FORCE);
  EXPECT_EQ(skel->getJoint(0)->getActuatorType(), Joint::FORCE);
  EXPECT_EQ(skel->getJoint(1)->getActuatorType(), Joint::FORCE);
  EXPECT_EQ(skel->getJoint(2)->getActuatorType(), Joint::FORCE);
  EXPECT_EQ(skel->getJoint(3)->getActuatorType(), Joint::FORCE);
  EXPECT_EQ(skel->getJoint(4)->getActuatorType(), Joint::FORCE);

  // Test if the skeleton moves as the command with the joint forces
  Eigen::MatrixXd output = Eigen::MatrixXd::Zero(numFrames, numDofs);
  for (std::size_t i = 0; i < numFrames; ++i)
  {
    skel->setCommands(forces.row(i));

    world->step(false);

    output(i,0) = skel->getJoint(0)->getForce(0);
    output(i,1) = skel->getJoint(1)->getAcceleration(0);
    output(i,2) = skel->getJoint(2)->getVelocity(0);
    output(i,3) = skel->getJoint(3)->getAcceleration(0);
    output(i,4) = skel->getJoint(4)->getVelocity(0);

    EXPECT_NEAR(command(i,0), output(i,0), tol);
    EXPECT_NEAR(command(i,1), output(i,1), tol);
    EXPECT_NEAR(command(i,2), output(i,2), tol);
    EXPECT_NEAR(command(i,3), output(i,3), tol);
    EXPECT_NEAR(command(i,4), output(i,4), tol);
  }
}

//==============================================================================
int main(int argc, char* argv[])
{
  ::testing::InitGoogleTest(&argc, argv);
  return RUN_ALL_TESTS();
}<|MERGE_RESOLUTION|>--- conflicted
+++ resolved
@@ -1252,11 +1252,7 @@
       // Set random states
       Skeleton::Configuration x = skel->getConfiguration(
             Skeleton::CONFIG_POSITIONS | Skeleton::CONFIG_VELOCITIES);
-<<<<<<< HEAD
       for (auto k = 0u; k < skel->getNumDofs(); ++k)
-=======
-      for (std::size_t k = 0u; k < skel->getNumDofs(); ++k)
->>>>>>> 7641f057
       {
         x.mPositions[k] = random(lb, ub);
         x.mVelocities[k] = random(lb, ub);
