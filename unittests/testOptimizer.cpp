/*
 * Copyright (c) 2011-2015, Georgia Tech Research Corporation
 * All rights reserved.
 *
 * Author(s): Jeongseok Lee <jslee02@gmail.com>
 *
 * Georgia Tech Graphics Lab and Humanoid Robotics Lab
 *
 * Directed by Prof. C. Karen Liu and Prof. Mike Stilman
 * <karenliu@cc.gatech.edu> <mstilman@cc.gatech.edu>
 *
 * This file is provided under the following "BSD-style" License:
 *   Redistribution and use in source and binary forms, with or
 *   without modification, are permitted provided that the following
 *   conditions are met:
 *   * Redistributions of source code must retain the above copyright
 *     notice, this list of conditions and the following disclaimer.
 *   * Redistributions in binary form must reproduce the above
 *     copyright notice, this list of conditions and the following
 *     disclaimer in the documentation and/or other materials provided
 *     with the distribution.
 *   THIS SOFTWARE IS PROVIDED BY THE COPYRIGHT HOLDERS AND
 *   CONTRIBUTORS "AS IS" AND ANY EXPRESS OR IMPLIED WARRANTIES,
 *   INCLUDING, BUT NOT LIMITED TO, THE IMPLIED WARRANTIES OF
 *   MERCHANTABILITY AND FITNESS FOR A PARTICULAR PURPOSE ARE
 *   DISCLAIMED. IN NO EVENT SHALL THE COPYRIGHT HOLDER OR
 *   CONTRIBUTORS BE LIABLE FOR ANY DIRECT, INDIRECT, INCIDENTAL,
 *   SPECIAL, EXEMPLARY, OR CONSEQUENTIAL DAMAGES (INCLUDING, BUT NOT
 *   LIMITED TO, PROCUREMENT OF SUBSTITUTE GOODS OR SERVICES; LOSS OF
 *   USE, DATA, OR PROFITS; OR BUSINESS INTERRUPTION) HOWEVER CAUSED
 *   AND ON ANY THEORY OF LIABILITY, WHETHER IN CONTRACT, STRICT
 *   LIABILITY, OR TORT (INCLUDING NEGLIGENCE OR OTHERWISE) ARISING IN
 *   ANY WAY OUT OF THE USE OF THIS SOFTWARE, EVEN IF ADVISED OF THE
 *   POSSIBILITY OF SUCH DAMAGE.
 */

// For problem
#include <iostream>
#include <gtest/gtest.h>
#include <Eigen/Dense>
#include "TestHelpers.h"
#include "dart/config.h"
#include "dart/common/Console.h"
#include "dart/optimizer/Function.h"
#include "dart/optimizer/Problem.h"
#include "dart/optimizer/GradientDescentSolver.h"
#include "dart/dynamics/Skeleton.h"
#include "dart/dynamics/FreeJoint.h"
#include "dart/dynamics/InverseKinematics.h"
#ifdef HAVE_NLOPT
  #include "dart/optimizer/nlopt/NloptSolver.h"
#endif
#ifdef HAVE_IPOPT
  #include "dart/optimizer/ipopt/IpoptSolver.h"
#endif
#ifdef HAVE_SNOPT
  #include "dart/optimizer/snopt/SnoptSolver.h"
#endif

using namespace std;
using namespace Eigen;
using namespace dart::optimizer;
using namespace dart::dynamics;

//==============================================================================
/// \brief class SampleObjFunc
class SampleObjFunc : public Function
{
public:
  /// \brief Constructor
  SampleObjFunc() : Function() {}

  /// \brief Destructor
  virtual ~SampleObjFunc() {}

  /// \copydoc Function::eval
  virtual double eval(const Eigen::VectorXd& _x) override
  {
    return std::sqrt(_x[1]);
  }

  /// \copydoc Function::evalGradient
  virtual void evalGradient(const Eigen::VectorXd& _x,
                            Eigen::Map<Eigen::VectorXd> _grad) override
  {
    _grad[0] = 0.0;
    _grad[1] = 0.5 / std::sqrt(_x[1]);
  }
};

//==============================================================================
class SampleConstFunc : public Function
{
public:
  /// \brief Constructor
  SampleConstFunc(double _a, double _b) : Function(), mA(_a), mB(_b) {}

  /// \brief Destructor
  virtual ~SampleConstFunc() {}

  /// \copydoc Function::eval
  virtual double eval(const Eigen::VectorXd& _x) override
  {
    return ((mA*_x[0] + mB) * (mA*_x[0] + mB) * (mA*_x[0] + mB) - _x[1]);
  }

  /// \copydoc Function::evalGradient
  virtual void evalGradient(const Eigen::VectorXd& _x,
                            Eigen::Map<Eigen::VectorXd> _grad) override
  {
    _grad[0] = 3 * mA * (mA*_x[0] + mB) * (mA*_x[0] + mB);
    _grad[1] = -1.0;
  }

private:
  /// \brief Data
  double mA;

  /// \brief Data
  double mB;
};

//==============================================================================
TEST(Optimizer, GradientDescent)
{
  std::shared_ptr<Problem> prob = std::make_shared<Problem>(2);

  prob->setLowerBounds(Eigen::Vector2d(-HUGE_VAL, 0));
  prob->setInitialGuess(Eigen::Vector2d(1.234, 5.678));

  FunctionPtr obj = std::make_shared<SampleObjFunc>();
  prob->setObjective(obj);

  GradientDescentSolver solver(prob);
  EXPECT_TRUE(solver.solve());

  double minF = prob->getOptimumValue();
  Eigen::VectorXd optX = prob->getOptimalSolution();

  EXPECT_NEAR(minF, 0, 1e-6);
  EXPECT_EQ(optX.size(), static_cast<int>(prob->getDimension()));
  EXPECT_NEAR(optX[0], 1.234, 0.0);
  EXPECT_NEAR(optX[1], 0.0, solver.getTolerance());
}

//==============================================================================
#ifdef HAVE_NLOPT
TEST(Optimizer, BasicNlopt)
{
  // Problem reference: http://ab-initio.mit.edu/wiki/index.php/NLopt_Tutorial

  std::shared_ptr<Problem> prob = std::make_shared<Problem>(2);

  prob->setLowerBounds(Eigen::Vector2d(-HUGE_VAL, 0));
  prob->setInitialGuess(Eigen::Vector2d(1.234, 5.678));

  FunctionPtr obj = std::make_shared<SampleObjFunc>();
  prob->setObjective(obj);

  FunctionPtr const1 = std::make_shared<SampleConstFunc>( 2, 0);
  FunctionPtr const2 = std::make_shared<SampleConstFunc>(-1, 1);
  prob->addIneqConstraint(const1);
  prob->addIneqConstraint(const2);

  NloptSolver solver(prob, nlopt::LD_MMA);
  EXPECT_TRUE(solver.solve());

  double minF = prob->getOptimumValue();
  Eigen::VectorXd optX = prob->getOptimalSolution();

  EXPECT_NEAR(minF, 0.544330847, 1e-6);
<<<<<<< HEAD
  EXPECT_EQ(optX.size(), static_cast<int>(prob->getDimension()));
=======
  EXPECT_EQ(static_cast<size_t>(optX.size()), prob.getDimension());
>>>>>>> 6e0829cc
  EXPECT_NEAR(optX[0], 0.333334, 1e-6);
  EXPECT_NEAR(optX[1], 0.296296, 1e-6);
}
#endif

//==============================================================================
#ifdef HAVE_IPOPT
TEST(Optimizer, BasicIpopt)
{
  dterr << "Ipopt does not pass this test yet. Please see #153.";
  return;

  std::shared_ptr<Problem> prob = std::make_shared<Problem>(2);

  prob->setLowerBounds(Eigen::Vector2d(-HUGE_VAL, 0));
  prob->setInitialGuess(Eigen::Vector2d(1.234, 5.678));

  FunctionPtr obj = std::make_shared<SampleObjFunc>();
  prob->setObjective(obj);

  FunctionPtr const1 = std::make_shared<SampleConstFunc>( 2, 0);
  FunctionPtr const2 = std::make_shared<SampleConstFunc>(-1, 1);
  prob->addIneqConstraint(const1);
  prob->addIneqConstraint(const2);

  IpoptSolver solver(prob);
  solver.solve();

  double minF = prob->getOptimumValue();
  Eigen::VectorXd optX = prob->getOptimalSolution();

  EXPECT_NEAR(minF, 0.544330847, 1e-6);
<<<<<<< HEAD
  EXPECT_EQ(optX.size(), prob->getDimension());
=======
  EXPECT_EQ(static_cast<size_t>(optX.size()), prob.getDimension());
>>>>>>> 6e0829cc
  EXPECT_NEAR(optX[0], 0.333334, 1e-6);
  EXPECT_NEAR(optX[1], 0.296296, 1e-6);
}
#endif

//==============================================================================
#ifdef HAVE_SNOPT
TEST(Optimizer, BasicSnopt)
{
  dterr << "SNOPT is not implemented yet.\n";
  return;
}
#endif

//==============================================================================
TEST(Optimizer, InverseKinematics)
{
  // Very simple test of InverseKinematics module, applied to a FreeJoint to
  // ensure that the target is reachable

  SkeletonPtr skel = Skeleton::create();
  skel->createJointAndBodyNodePair<FreeJoint>();

  InverseKinematics ik(skel->getBodyNode(0));

  Eigen::Isometry3d tf(Eigen::Isometry3d::Identity());
  tf.translation() = Eigen::Vector3d(0.0, 0.0, 0.8);
  tf.rotate(Eigen::AngleAxisd(M_PI/8, Eigen::Vector3d(0, 1, 0)));
  ik.getTarget()->setTransform(tf);

  ik.getErrorMethod()->setBounds(Eigen::Vector6d::Constant(-1e-8),
                                 Eigen::Vector6d::Constant( 1e-8));

  ik.getSolver()->setNumMaxIterations(100);

  EXPECT_FALSE(equals(ik.getTarget()->getTransform().matrix(),
                      skel->getBodyNode(0)->getTransform().matrix(), 1e-1));

  EXPECT_TRUE(ik.getSolver()->solve());

  EXPECT_TRUE(equals(ik.getTarget()->getTransform().matrix(),
                     skel->getBodyNode(0)->getTransform().matrix(), 1e-8));
}

//==============================================================================
int main(int argc, char* argv[])
{
  ::testing::InitGoogleTest(&argc, argv);
  return RUN_ALL_TESTS();
}
<|MERGE_RESOLUTION|>--- conflicted
+++ resolved
@@ -169,11 +169,7 @@
   Eigen::VectorXd optX = prob->getOptimalSolution();
 
   EXPECT_NEAR(minF, 0.544330847, 1e-6);
-<<<<<<< HEAD
-  EXPECT_EQ(optX.size(), static_cast<int>(prob->getDimension()));
-=======
-  EXPECT_EQ(static_cast<size_t>(optX.size()), prob.getDimension());
->>>>>>> 6e0829cc
+  EXPECT_EQ(static_cast<size_t>(optX.size()), prob->getDimension());
   EXPECT_NEAR(optX[0], 0.333334, 1e-6);
   EXPECT_NEAR(optX[1], 0.296296, 1e-6);
 }
@@ -206,11 +202,7 @@
   Eigen::VectorXd optX = prob->getOptimalSolution();
 
   EXPECT_NEAR(minF, 0.544330847, 1e-6);
-<<<<<<< HEAD
-  EXPECT_EQ(optX.size(), prob->getDimension());
-=======
   EXPECT_EQ(static_cast<size_t>(optX.size()), prob.getDimension());
->>>>>>> 6e0829cc
   EXPECT_NEAR(optX[0], 0.333334, 1e-6);
   EXPECT_NEAR(optX[1], 0.296296, 1e-6);
 }
