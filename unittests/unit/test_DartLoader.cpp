/*
 * Copyright (c) 2015-2016, Humanoid Lab, Georgia Tech Research Corporation
 * Copyright (c) 2015-2017, Graphics Lab, Georgia Tech Research Corporation
 * Copyright (c) 2016-2017, Personal Robotics Lab, Carnegie Mellon University
 * All rights reserved.
 *
 * This file is provided under the following "BSD-style" License:
 *   Redistribution and use in source and binary forms, with or
 *   without modification, are permitted provided that the following
 *   conditions are met:
 *   * Redistributions of source code must retain the above copyright
 *     notice, this list of conditions and the following disclaimer.
 *   * Redistributions in binary form must reproduce the above
 *     copyright notice, this list of conditions and the following
 *     disclaimer in the documentation and/or other materials provided
 *     with the distribution.
 *   THIS SOFTWARE IS PROVIDED BY THE COPYRIGHT HOLDERS AND
 *   CONTRIBUTORS "AS IS" AND ANY EXPRESS OR IMPLIED WARRANTIES,
 *   INCLUDING, BUT NOT LIMITED TO, THE IMPLIED WARRANTIES OF
 *   MERCHANTABILITY AND FITNESS FOR A PARTICULAR PURPOSE ARE
 *   DISCLAIMED. IN NO EVENT SHALL THE COPYRIGHT HOLDER OR
 *   CONTRIBUTORS BE LIABLE FOR ANY DIRECT, INDIRECT, INCIDENTAL,
 *   SPECIAL, EXEMPLARY, OR CONSEQUENTIAL DAMAGES (INCLUDING, BUT NOT
 *   LIMITED TO, PROCUREMENT OF SUBSTITUTE GOODS OR SERVICES; LOSS OF
 *   USE, DATA, OR PROFITS; OR BUSINESS INTERRUPTION) HOWEVER CAUSED
 *   AND ON ANY THEORY OF LIABILITY, WHETHER IN CONTRACT, STRICT
 *   LIABILITY, OR TORT (INCLUDING NEGLIGENCE OR OTHERWISE) ARISING IN
 *   ANY WAY OUT OF THE USE OF THIS SOFTWARE, EVEN IF ADVISED OF THE
 *   POSSIBILITY OF SUCH DAMAGE.
 */

#include <iostream>
#include <gtest/gtest.h>
#include "dart/utils/urdf/DartLoader.hpp"

using dart::common::Uri;
using dart::utils::DartLoader;

TEST(DartLoader, parseSkeleton_NonExistantPathReturnsNull)
{
  DartLoader loader;
  EXPECT_EQ(nullptr,
    loader.parseSkeleton("dart://sample/skel/test/does_not_exist.urdf"));
}

TEST(DartLoader, parseSkeleton_InvalidUrdfReturnsNull)
{
  DartLoader loader;
  EXPECT_EQ(nullptr,
    loader.parseSkeleton("dart://sample/urdf/test/invalid.urdf)"));
}

TEST(DartLoader, parseSkeleton_MissingMeshReturnsNull)
{
  DartLoader loader;
  EXPECT_EQ(nullptr,
    loader.parseSkeleton("dart://sample/urdf/test/missing_mesh.urdf"));
}

TEST(DartLoader, parseSkeleton_InvalidMeshReturnsNull)
{
  DartLoader loader;
  EXPECT_EQ(nullptr,
    loader.parseSkeleton("dart://sample/urdf/test/invalid_mesh.urdf"));
}

TEST(DartLoader, parseSkeleton_MissingPackageReturnsNull)
{
  DartLoader loader;
  EXPECT_EQ(nullptr,
    loader.parseSkeleton("dart://sample/urdf/test/missing_package.urdf"));
}

TEST(DartLoader, parseSkeleton_LoadsPrimitiveGeometry)
{
  DartLoader loader;
  EXPECT_TRUE(nullptr !=
    loader.parseSkeleton("dart://sample/urdf/test/primitive_geometry.urdf"));
}

TEST(DartLoader, parseWorld)
{
  DartLoader loader;
  EXPECT_TRUE(nullptr !=
<<<<<<< HEAD
      loader.parseWorld("dart://sample/urdf/test/testWorld.urdf"));
}

int main(int argc, char* argv[])
{
  ::testing::InitGoogleTest(&argc, argv);
  return RUN_ALL_TESTS();
=======
      loader.parseWorld(DART_DATA_PATH"urdf/test/testWorld.urdf"));
>>>>>>> 2945b273
}<|MERGE_RESOLUTION|>--- conflicted
+++ resolved
@@ -82,15 +82,5 @@
 {
   DartLoader loader;
   EXPECT_TRUE(nullptr !=
-<<<<<<< HEAD
       loader.parseWorld("dart://sample/urdf/test/testWorld.urdf"));
-}
-
-int main(int argc, char* argv[])
-{
-  ::testing::InitGoogleTest(&argc, argv);
-  return RUN_ALL_TESTS();
-=======
-      loader.parseWorld(DART_DATA_PATH"urdf/test/testWorld.urdf"));
->>>>>>> 2945b273
 }