--- conflicted
+++ resolved
@@ -62,15 +62,6 @@
 
   SkeletonPtr skel = world->getSkeleton(0);
   EXPECT_TRUE(skel != nullptr);
-<<<<<<< HEAD
-  EXPECT_EQ(skel->getNumBodyNodes(), static_cast<size_t>(1));
-  EXPECT_EQ(skel->getNumJoints(), static_cast<size_t>(1));
-
-  BodyNodePtr bodyNode = skel->getBodyNode(0);
-  EXPECT_TRUE(bodyNode != nullptr);
-  EXPECT_EQ(bodyNode->getNumVisualizationShapes(), static_cast<size_t>(1));
-  EXPECT_EQ(bodyNode->getNumCollisionShapes(), static_cast<size_t>(1));
-=======
   EXPECT_EQ(skel->getNumBodyNodes(), 1u);
   EXPECT_EQ(skel->getNumJoints(), 1u);
 
@@ -78,7 +69,6 @@
   EXPECT_TRUE(bodyNode != nullptr);
   EXPECT_EQ(bodyNode->getNumVisualizationShapes(), 1u);
   EXPECT_EQ(bodyNode->getNumCollisionShapes(), 1u);
->>>>>>> d8c44d52
 
   JointPtr joint = skel->getJoint(0);
   EXPECT_TRUE(joint != nullptr);
