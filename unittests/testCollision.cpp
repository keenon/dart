/*
 * Copyright (c) 2013, Georgia Tech Research Corporation
 * All rights reserved.
 *
 * Author(s): Jeongseok Lee <jslee02@gmail.com>
 *
 * Georgia Tech Graphics Lab and Humanoid Robotics Lab
 *
 * Directed by Prof. C. Karen Liu and Prof. Mike Stilman
 * <karenliu@cc.gatech.edu> <mstilman@cc.gatech.edu>
 *
 * This file is provided under the following "BSD-style" License:
 *   Redistribution and use in source and binary forms, with or
 *   without modification, are permitted provided that the following
 *   conditions are met:
 *   * Redistributions of source code must retain the above copyright
 *     notice, this list of conditions and the following disclaimer.
 *   * Redistributions in binary form must reproduce the above
 *     copyright notice, this list of conditions and the following
 *     disclaimer in the documentation and/or other materials provided
 *     with the distribution.
 *   THIS SOFTWARE IS PROVIDED BY THE COPYRIGHT HOLDERS AND
 *   CONTRIBUTORS "AS IS" AND ANY EXPRESS OR IMPLIED WARRANTIES,
 *   INCLUDING, BUT NOT LIMITED TO, THE IMPLIED WARRANTIES OF
 *   MERCHANTABILITY AND FITNESS FOR A PARTICULAR PURPOSE ARE
 *   DISCLAIMED. IN NO EVENT SHALL THE COPYRIGHT HOLDER OR
 *   CONTRIBUTORS BE LIABLE FOR ANY DIRECT, INDIRECT, INCIDENTAL,
 *   SPECIAL, EXEMPLARY, OR CONSEQUENTIAL DAMAGES (INCLUDING, BUT NOT
 *   LIMITED TO, PROCUREMENT OF SUBSTITUTE GOODS OR SERVICES; LOSS OF
 *   USE, DATA, OR PROFITS; OR BUSINESS INTERRUPTION) HOWEVER CAUSED
 *   AND ON ANY THEORY OF LIABILITY, WHETHER IN CONTRACT, STRICT
 *   LIABILITY, OR TORT (INCLUDING NEGLIGENCE OR OTHERWISE) ARISING IN
 *   ANY WAY OUT OF THE USE OF THIS SOFTWARE, EVEN IF ADVISED OF THE
 *   POSSIBILITY OF SUCH DAMAGE.
 */

#include <iostream>
#include <gtest/gtest.h>

#include <fcl/collision.h>
#include <fcl/shape/geometric_shapes.h>
#include <fcl/narrowphase/narrowphase.h>

<<<<<<< HEAD
#include "common/Console.h"
#include "math/Helpers.h"
#include "dynamics/Skeleton.h"
#include "dynamics/BodyNode.h"
#include "constraint/ConstraintDynamics.h"
#include "simulation/World.h"
#include "utils/SkelParser.h"
#include "utils/Paths.h"
=======
#include "dart/common/Console.h"
#include "dart/math/Helpers.h"
//#include "dart/collision/unc/UNCCollisionDetector.h"
>>>>>>> c5bded1c

using namespace dart;
using namespace math;
//using namespace collision;

class COLLISION : public testing::Test
{
public:
    void unrotatedTest(fcl::CollisionGeometry* _coll1,
                       fcl::CollisionGeometry* _coll2,
                       double expectedContactPoint, int _idxAxis);
    void dropWithRotation(fcl::CollisionGeometry* _object,
                          double EulerZ, double EulerY, double EulerX);
	void printResult(const fcl::CollisionResult& _result);
};

void COLLISION::unrotatedTest(fcl::CollisionGeometry* _coll1,
                              fcl::CollisionGeometry* _coll2,
                              double expectedContactPoint,
                              int _idxAxis)
{
    fcl::CollisionResult result;
    fcl::CollisionRequest request;
    request.enable_contact = true;
    request.num_max_contacts = 100;

    fcl::Vec3f position(0, 0, 0);

    fcl::Transform3f coll1_transform;
    fcl::Transform3f coll2_transform;

    //==========================================================================
    // Approaching test
    //==========================================================================
    result.clear();
    double dpos = -0.001;
    double pos = 10.0;

    coll1_transform.setIdentity();
    coll1_transform.setTranslation(fcl::Vec3f(0, 0, 0));
    coll2_transform.setIdentity();

    // Let's drop box2 until it collide with box1
    do {
        position[_idxAxis] = pos;
        coll2_transform.setTranslation(position);

        fcl::collide(_coll1, coll1_transform,
                     _coll2, coll2_transform,
                     request, result);

        pos += dpos;
    }
    while (result.numContacts() == 0);

    //
    if (_idxAxis == 0)
        std::cout << "The object is collided when its x-axis position is: " << (pos - dpos) << std::endl;
    if (_idxAxis == 1)
        std::cout << "The object is collided when its y-axis position is: " << (pos - dpos) << std::endl;
    if (_idxAxis == 2)
        std::cout << "The object is collided when its z-axis position is: " << (pos - dpos) << std::endl;

    //printResult(result);

    for (int i = 0; i < result.numContacts(); ++i)
    {
        EXPECT_GE(result.getContact(i).penetration_depth, 0.0);
//		EXPECT_NEAR(result.getContact(i).normal[_idxAxis], -1.0);
        EXPECT_EQ(result.getContact(i).normal.length(), 1.0);
        EXPECT_NEAR(result.getContact(i).pos[_idxAxis], expectedContactPoint, -dpos*2.0);
    }
}

void COLLISION::dropWithRotation(fcl::CollisionGeometry* _object,
                                 double EulerZ, double EulerY, double EulerX)
{
    // Collision test setting
    fcl::CollisionResult result;
    fcl::CollisionRequest request;
    request.enable_contact = true;
    request.num_max_contacts = 100;

    // Ground like box setting
    fcl::Box groundObject(100, 100, 0.1);
    fcl::Transform3f groundTransf;
    groundTransf.setIdentity();
    fcl::Vec3f ground_position(0, 0, 0);
    groundTransf.setTranslation(ground_position);

    // Dropping object setting
    fcl::Transform3f objectTransf;
    fcl::Matrix3f rot;
    rot.setEulerZYX(EulerZ,
                    EulerY,
                    EulerX);
    objectTransf.setRotation(rot);
    fcl::Vec3f dropping_position(0, 0, 0);
    objectTransf.setTranslation(dropping_position);

    //==========================================================================
    // Dropping test in x, y, z aixs each.
    //==========================================================================
    for (int _idxAxis = 0; _idxAxis < 3; ++_idxAxis)
    {
        result.clear();

        groundObject.side = fcl::Vec3f(100, 100, 100);
        groundObject.side[_idxAxis] = 0.1;
        ground_position.setValue(0, 0, 0);
        ground_position[_idxAxis] = -0.05;
        groundTransf.setTranslation(ground_position);

        // Let's drop the object until it collide with ground
        double posDelta = -0.0001;
        double initPos = 10.0;
        dropping_position.setValue(0, 0, 0);
        do {
            dropping_position[_idxAxis] = initPos;
            objectTransf.setTranslation(dropping_position);

            fcl::collide(_object, objectTransf,
                         &groundObject, groundTransf,
                         request, result);

            initPos += posDelta;
        }
        while (result.numContacts() == 0);

        std::cout << "Current position of the object: "
                  << objectTransf.getTranslation()
                  << std::endl
                  << "Number of contacts: "
                  << result.numContacts()
                  << std::endl;

        fcl::Transform3f objectTransfInv = objectTransf;
        objectTransfInv.inverse();
        for (int i = 0; i < result.numContacts(); ++i)
        {
            fcl::Vec3f posWorld = objectTransfInv.transform(result.getContact(i).pos);
            std::cout << "----- CONTACT " << i << " --------" << std::endl;
            std::cout << "contact_points: " << result.getContact(i).pos << std::endl;
            std::cout << "contact_points(w): " << posWorld << std::endl;
            std::cout << "norm: " << result.getContact(i).pos.length() << std::endl;
            std::cout << "penetration_depth: " << result.getContact(i).penetration_depth << std::endl;
            std::cout << "normal: " << result.getContact(i).normal << std::endl;
        }

        std::cout << std::endl;
    }
}

void COLLISION::printResult(const fcl::CollisionResult& _result)
{
	std::cout << "====== [ RESULT ] ======" << std::endl;
	std::cout << "The number of contacts: " << _result.numContacts() << std::endl;

	for (int i = 0; i < _result.numContacts(); ++i)
	{
		std::cout << "----- CONTACT " << i << " --------" << std::endl;
		std::cout << "contact_points: " << _result.getContact(i).pos << std::endl;
		std::cout << "penetration_depth: " << _result.getContact(i).penetration_depth << std::endl;
		std::cout << "normal: " << _result.getContact(i).normal << std::endl;
		//std::cout << std::endl;
	}
	std::cout << std::endl;
}

//TEST_F(COLLISION, BOX_BOX_X) {
//	fcl::Box box1(2, 2, 2);
//	fcl::Box box2(1, 1, 1);
//	unrotatedTest(&box1, &box2, 1.0, 0); // x-axis
//}

//TEST_F(COLLISION, BOX_BOX_Y) {
//	fcl::Box box1(2, 2, 2);
//	fcl::Box box2(1, 1, 1);
//	unrotatedTest(&box1, &box2, 1.0, 1); // y-axis
//}

//TEST_F(COLLISION, BOX_BOX_Z) {
//	fcl::Box box1(2, 2, 2);
//	fcl::Box box2(1, 1, 1);
//	unrotatedTest(&box1, &box2, 1.0, 2); // z-axis
//}

//TEST_F(COLLISION, BOX_SPHERE_X) {
//	fcl::Box box1(2, 2, 2);
//	fcl::Sphere sphere(0.5);
//	unrotatedTest(&box1, &sphere, 1.0, 0); // x-axis
//}

//TEST_F(COLLISION, BOX_SPHERE_Y) {
//	fcl::Box box1(2, 2, 2);
//	fcl::Sphere sphere(0.5);
//	unrotatedTest(&box1, &sphere, 1.0, 1); // y-axis
//}

//TEST_F(COLLISION, BOX_SPHERE_Z) {
//	fcl::Box box1(2, 2, 2);
//	fcl::Sphere sphere(0.5);
//	unrotatedTest(&box1, &sphere, 1.0, 2); // z-axis
//}

//TEST_F(COLLISION, SPHERE_BOX_X) {
//	fcl::Sphere obj1(0.5);
//	fcl::Box obj2(2, 2, 2);
//	unrotatedTest(&obj1, &obj2, 0.5, 0); // x-axis
//}

//TEST_F(COLLISION, SPHERE_BOX_Y) {
//	fcl::Sphere obj1(0.5);
//	fcl::Box obj2(2, 2, 2);
//	unrotatedTest(&obj1, &obj2, 0.5, 1); // y-axis
//}

//TEST_F(COLLISION, SPHERE_BOX_Z) {
//	fcl::Sphere obj1(0.5);
//	fcl::Box obj2(2, 2, 2);
//	unrotatedTest(&obj1, &obj2, 0.5, 2); // z-axis
//}

//TEST_F(COLLISION, SPHERE_SPHERE_X) {
//	fcl::Sphere sphere1(1);
//	fcl::Sphere sphere2(0.5);
//	unrotatedTest(&sphere1, &sphere2, 1.0, 0); // x-axis
//}

//TEST_F(COLLISION, SPHERE_SPHERE_Y) {
//	fcl::Sphere sphere1(1);
//	fcl::Sphere sphere2(0.5);
//	unrotatedTest(&sphere1, &sphere2, 1.0, 1); // y-axis
//}

//TEST_F(COLLISION, SPHERE_SPHERE_Z) {
//	fcl::Sphere sphere1(1);
//	fcl::Sphere sphere2(0.5);
//	unrotatedTest(&sphere1, &sphere2, 1.0, 2); // z-axis
//}

//TEST_F(COLLISION, PLANE_BOX_X) {
//	fcl::Plane obj1(1, 0, 0, 0);
//	fcl::Box obj2(1, 1, 1);
//	unrotatedTest(&obj1, &obj2, 0.0, 0); // x-axis
//}

//TEST_F(COLLISION, PLANE_BOX_Y) {
//	fcl::Plane obj1(0, 1, 0, 0);
//	fcl::Box obj2(1, 1, 1);
//	unrotatedTest(&obj1, &obj2, 0.0, 1); // x-axis
//}

//TEST_F(COLLISION, PLANE_BOX_Z) {
//	fcl::Plane obj1(0, 0, 1, 0);
//	fcl::Box obj2(1, 1, 1);
//	unrotatedTest(&obj1, &obj2, 0.0, 2); // x-axis
//}

//TEST_F(COLLISION, PLANE_SPHERE_X) {
//	fcl::Plane obj1(1, 0, 0, 0);
//	fcl::Sphere obj2(0.5);
//	unrotatedTest(&obj1, &obj2, 0.0, 0); // x-axis
//}

//TEST_F(COLLISION, PLANE_SPHERE_Y) {
//	fcl::Plane obj1(0, 1, 0, 0);
//	fcl::Sphere obj2(0.5);
//	unrotatedTest(&obj1, &obj2, 0.0, 1); // x-axis
//}

//TEST_F(COLLISION, PLANE_SPHERE_Z) {
//	fcl::Plane obj1(0, 0, 1, 0);
//	fcl::Sphere obj2(0.5);
//	unrotatedTest(&obj1, &obj2, 0.0, 2); // x-axis
//}

//TEST_F(COLLISION, PLANE_CYLINDER_X) {
//	fcl::Plane obj1(1, 0, 0, 0);
//	fcl::Cylinder obj2(0.5, 1);
//	unrotatedTest(&obj1, &obj2, 0.0, 0); // x-axis
//}

//TEST_F(COLLISION, PLANE_CYLINDER_Y) {
//	fcl::Plane obj1(0, 1, 0, 0);
//	fcl::Cylinder obj2(0.5, 1);
//	unrotatedTest(&obj1, &obj2, 0.0, 1); // x-axis
//}

//TEST_F(COLLISION, PLANE_CYLINDER_Z) {
//	fcl::Plane obj1(0, 0, 1, 0);
//	fcl::Cylinder obj2(0.5, 1);
//	unrotatedTest(&obj1, &obj2, 0.0, 2); // x-axis
//}

//TEST_F(COLLISION, PLANE_CAPSULE_X) {
//	fcl::Plane obj1(1, 0, 0, 0);
//	fcl::Capsule obj2(0.5, 2);
//	unrotatedTest(&obj1, &obj2, 0.0, 0); // x-axis
//}

//TEST_F(COLLISION, PLANE_CAPSULE_Y) {
//	fcl::Plane obj1(0, 1, 0, 0);
//	fcl::Capsule obj2(0.5, 2);
//	unrotatedTest(&obj1, &obj2, 0.0, 1); // x-axis
//}

//TEST_F(COLLISION, PLANE_CAPSULE_Z) {
//	fcl::Plane obj1(0, 0, 1, 0);
//	fcl::Capsule obj2(0.5, 2);
//	unrotatedTest(&obj1, &obj2, 0.0, 2); // x-axis
//}

//TEST_F(COLLISION, PLANE_CONE_X) {
//	fcl::Plane obj1(1, 0, 0, 0);
//	fcl::Cone obj2(0.5, 1);
//	unrotatedTest(&obj1, &obj2, 0.0, 0); // x-axis
//}

//TEST_F(COLLISION, PLANE_CONE_Y) {
//	fcl::Plane obj1(0, 1, 0, 0);
//	fcl::Cone obj2(0.5, 1);
//	unrotatedTest(&obj1, &obj2, 0.0, 1); // x-axis
//}

//TEST_F(COLLISION, PLANE_CONE_Z) {
//	fcl::Plane obj1(0, 0, 1, 0);
//	fcl::Cone obj2(0.5, 1);
//	unrotatedTest(&obj1, &obj2, 0.0, 2); // x-axis
//}

TEST_F(COLLISION, DROP)
{
    dtdbg << "Unrotated box\n";
    fcl::Box box1(0.5, 0.5, 0.5);
    dropWithRotation(&box1, 0, 0, 0);

    dtdbg << "Rotated box\n";
    fcl::Box box2(0.5, 0.5, 0.5);
    dropWithRotation(&box2,
                     dart::math::random(-3.14, 3.14),
                     dart::math::random(-3.14, 3.14),
                     dart::math::random(-3.14, 3.14));

    dropWithRotation(&box2,
                     0.0,
                     0.1,
                     0.0);
}

TEST_F(COLLISION, FCL_BOX_BOX)
{
    double EulerZ = 1;
    double EulerY = 2;
    double EulerX = 3;

    // Collision test setting
    fcl::CollisionResult result;
    fcl::CollisionRequest request;
    request.enable_contact = true;
    request.num_max_contacts = 100;

    // Ground like box setting
    fcl::Box groundObject(100, 100, 0.1);
    fcl::Transform3f groundTransf;
    groundTransf.setIdentity();
    fcl::Vec3f ground_position(0.0, 0.0, -0.05);
    groundTransf.setTranslation(ground_position);

    // Dropping box object setting
    fcl::Box box(0.5, 0.5, 0.5);
    fcl::Transform3f objectTransf;
    fcl::Matrix3f rot;
    rot.setEulerZYX(EulerZ, EulerY, EulerX);
    objectTransf.setRotation(rot);
    fcl::Vec3f dropping_position(0.0, 0.0, 5.0);
    objectTransf.setTranslation(dropping_position);

    // Let's drop the object until it collide with ground
    do {
        objectTransf.setTranslation(dropping_position);

        fcl::collide(&box, objectTransf, &groundObject, groundTransf, request, result);

        dropping_position[2] -= 0.00001;
    }
    while (result.numContacts() == 0);

    std::cout << "Current position of the object: "
              << objectTransf.getTranslation()
              << std::endl
              << "Number of contacts: "
              << result.numContacts()
              << std::endl;

    for (int i = 0; i < result.numContacts(); ++i)
    {
        std::cout << "----- CONTACT " << i << " --------" << std::endl;
        std::cout << "contact_points: " << result.getContact(i).pos << std::endl;
        std::cout << "penetration_depth: " << result.getContact(i).penetration_depth << std::endl;
        std::cout << "normal: " << result.getContact(i).normal << std::endl;
    }
}

//TEST_F(COLLISION, OWN_COLLISION_CODE)
//{
//    double EulerZ = 1;
//    double EulerY = 2;
//    double EulerX = 3;

//    // Collision test setting
//    CollisionInfoArray result;

//    Vec3 size1(100.0, 100.0, 0.1);
//    SE3 T1(Vec3(0.0, 0.0, -0.05));

//    Vec3 size2(0.5, 0.5, 0.5);
//    Vec3 pos2(0.0, 0.0, 5.0);
//    SE3 T2;
//    T2 = EulerZYX(Vec3(EulerZ, EulerY, EulerX));
//    T2.setPosition(pos2);

//    // Let's drop the object until it collide with ground
//    do {
//        T2.setPosition(pos2);

//        _BoxBox_____________MARK8(size1, T1, size2, T2, result);

//        pos2[2] -= 0.00001;
//    }
//    while (result.size() == 0);

//    std::cout //<< "Current position of the object: "
//              //<< objectTransf.getTranslation()
//              //<< std::endl
//              << "Number of contacts: "
//              << result.size()
//              << std::endl;

//    for (int i = 0; i < result.size(); ++i)
//    {
//        std::cout << "----- CONTACT " << i << " --------" << std::endl;
//        std::cout << "contact_points: " << result.at(i).point;
//        std::cout << "penetration_depth: " << result.at(i).penetration << std::endl;
//        std::cout << "normal: " << result.at(i).normal << std::endl;
//    }


//}

TEST_F(COLLISION, PENETRATION_REDUCTION)
{
    double tol = 1e-5;
    double allowedPenetration = 1e-5;
    double contactERP = 0.001;
    int steps = 4000;

    simulation::World* world =
            utils::SkelParser::readSkelFile(
                DART_DATA_PATH"skel/test/drop.skel");
    EXPECT_TRUE(world != NULL);

    dynamics::Skeleton* boxSkeleton = world->getSkeleton("box_skeleton");
    dynamics::Skeleton* ellipsoidSkeleton = world->getSkeleton("ellipsoid_skeleton");

    EXPECT_TRUE(boxSkeleton != NULL);
    EXPECT_TRUE(ellipsoidSkeleton != NULL);

    world->getConstraintHandler()->setAllowedContactPenetration(allowedPenetration);
    world->getConstraintHandler()->setContactERP(contactERP);

    // Step forward until the objects are settled down.
    for (int i = 0; i < steps; ++i)
        world->step();

    Eigen::Vector3d pos1 =
            boxSkeleton->getBodyNode(0)->getWorldTransform().translation();
    Eigen::Vector3d pos2 =
            boxSkeleton->getBodyNode(0)->getWorldTransform().translation();

    //std::cout << "allowable penetration: " << allowablePenetration << std::endl;
    //std::cout << "pos1.y() - 0.5: " << (0.5 - pos1.y()) << std::endl;
    //std::cout << "pos2.y() - 0.5: " << (0.5 - pos2.y()) << std::endl;

    // Flying height check
    EXPECT_LE(pos1.y() - 0.5, tol);
    EXPECT_LE(pos2.y() - 0.5, tol);

    // Penetration check
    EXPECT_LE(0.5 - pos1.y(), allowedPenetration);
    EXPECT_LE(0.5 - pos2.y(), allowedPenetration);

    delete world;
}

int main(int argc, char* argv[])
{
    ::testing::InitGoogleTest(&argc, argv);
    return RUN_ALL_TESTS();
}
<|MERGE_RESOLUTION|>--- conflicted
+++ resolved
@@ -41,20 +41,9 @@
 #include <fcl/shape/geometric_shapes.h>
 #include <fcl/narrowphase/narrowphase.h>
 
-<<<<<<< HEAD
-#include "common/Console.h"
-#include "math/Helpers.h"
-#include "dynamics/Skeleton.h"
-#include "dynamics/BodyNode.h"
-#include "constraint/ConstraintDynamics.h"
-#include "simulation/World.h"
-#include "utils/SkelParser.h"
-#include "utils/Paths.h"
-=======
 #include "dart/common/Console.h"
 #include "dart/math/Helpers.h"
 //#include "dart/collision/unc/UNCCollisionDetector.h"
->>>>>>> c5bded1c
 
 using namespace dart;
 using namespace math;
@@ -224,6 +213,8 @@
 	std::cout << std::endl;
 }
 
+/* ********************************************************************************************* */
+
 //TEST_F(COLLISION, BOX_BOX_X) {
 //	fcl::Box box1(2, 2, 2);
 //	fcl::Box box2(1, 1, 1);
@@ -385,6 +376,7 @@
 //	fcl::Cone obj2(0.5, 1);
 //	unrotatedTest(&obj1, &obj2, 0.0, 2); // x-axis
 //}
+
 
 TEST_F(COLLISION, DROP)
 {
@@ -505,53 +497,9 @@
 
 //}
 
-TEST_F(COLLISION, PENETRATION_REDUCTION)
-{
-    double tol = 1e-5;
-    double allowedPenetration = 1e-5;
-    double contactERP = 0.001;
-    int steps = 4000;
-
-    simulation::World* world =
-            utils::SkelParser::readSkelFile(
-                DART_DATA_PATH"skel/test/drop.skel");
-    EXPECT_TRUE(world != NULL);
-
-    dynamics::Skeleton* boxSkeleton = world->getSkeleton("box_skeleton");
-    dynamics::Skeleton* ellipsoidSkeleton = world->getSkeleton("ellipsoid_skeleton");
-
-    EXPECT_TRUE(boxSkeleton != NULL);
-    EXPECT_TRUE(ellipsoidSkeleton != NULL);
-
-    world->getConstraintHandler()->setAllowedContactPenetration(allowedPenetration);
-    world->getConstraintHandler()->setContactERP(contactERP);
-
-    // Step forward until the objects are settled down.
-    for (int i = 0; i < steps; ++i)
-        world->step();
-
-    Eigen::Vector3d pos1 =
-            boxSkeleton->getBodyNode(0)->getWorldTransform().translation();
-    Eigen::Vector3d pos2 =
-            boxSkeleton->getBodyNode(0)->getWorldTransform().translation();
-
-    //std::cout << "allowable penetration: " << allowablePenetration << std::endl;
-    //std::cout << "pos1.y() - 0.5: " << (0.5 - pos1.y()) << std::endl;
-    //std::cout << "pos2.y() - 0.5: " << (0.5 - pos2.y()) << std::endl;
-
-    // Flying height check
-    EXPECT_LE(pos1.y() - 0.5, tol);
-    EXPECT_LE(pos2.y() - 0.5, tol);
-
-    // Penetration check
-    EXPECT_LE(0.5 - pos1.y(), allowedPenetration);
-    EXPECT_LE(0.5 - pos2.y(), allowedPenetration);
-
-    delete world;
-}
-
-int main(int argc, char* argv[])
-{
+/* ********************************************************************************************* */
+int main(int argc, char* argv[]) {
     ::testing::InitGoogleTest(&argc, argv);
     return RUN_ALL_TESTS();
 }
+/* ********************************************************************************************* */
