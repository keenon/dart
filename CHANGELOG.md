## DART 6

<<<<<<< HEAD
### [DART 6.9.0 (20XX-XX-XX)](https://github.com/dartsim/dart/milestone/52?closed=1)

* Common

  * Deprecated custom make_unique in favor of std::make_unique: [#1317](https://github.com/dartsim/dart/pull/1317)

* Collision Detection

  * Added raycast query to BulletCollisionDetector: [#1309](https://github.com/dartsim/dart/pull/1309)

* Dynamics

  * Added safeguard for accessing Assimp color: [#1313](https://github.com/dartsim/dart/pull/1313)

* Parser

  * Changed URDF parser to use URDF material color when specified: [#1295](https://github.com/dartsim/dart/pull/1295)

* GUI

  * Added heightmap support to OSG renderer: [#1293](https://github.com/dartsim/dart/pull/1293)
  * Improved voxel grid and point cloud rendering performance: [#1294](https://github.com/dartsim/dart/pull/1294)
  * Fixed incorrect alpha value update of InteractiveFrame: [#1297](https://github.com/dartsim/dart/pull/1297)
  * Fixed dereferencing a dangling pointer in WorldNode: [#1311](https://github.com/dartsim/dart/pull/1311)
  * Removed warning of ImGuiViewer + OSG shadow: [#1312](https://github.com/dartsim/dart/pull/1312)
  * Added shape type and color options to PointCloudShape: [#1314](https://github.com/dartsim/dart/pull/1314), [#1316](https://github.com/dartsim/dart/pull/1316)
  * Fixed incorrect transparency of MeshShape for MATERIAL_COLOR mode: [#1315](https://github.com/dartsim/dart/pull/1315)
  * Fixed incorrect PointCloudShape transparency: [#1330](https://github.com/dartsim/dart/pull/1330)
  * Improved voxel rendering by using multiple nodes instead of CompositeShape: [#1334](https://github.com/dartsim/dart/pull/1334)

* Examples and Tutorials

  * Updated examples directory to make dart::gui::osg more accessible: [#1305](https://github.com/dartsim/dart/pull/1305)

* dartpy

  * Switched to pybind11: [#1307](https://github.com/dartsim/dart/pull/1307)
  * Added grid visual: [#1318](https://github.com/dartsim/dart/pull/1318)
  * Added ReferentialSkeleton, Linkage, and Chain: [#1321](https://github.com/dartsim/dart/pull/1321)
  * Enabled WorldNode classes to overload virtual functions in Python: [#1322](https://github.com/dartsim/dart/pull/1322)
  * Added JacobianNode and operational space controller example: [#1323](https://github.com/dartsim/dart/pull/1323)
  * Removed static create() functions in favor of custom constructors: [#1324](https://github.com/dartsim/dart/pull/1324)
  * Added optimizer APIs with GradientDescentSolver and NloptSolver: [#1325](https://github.com/dartsim/dart/pull/1325)
  * Added SimpleFrame: [#1326](https://github.com/dartsim/dart/pull/1326)
  * Added basic inverse kinematics APIs: [#1327](https://github.com/dartsim/dart/pull/1327)
  * Added shapes and ShapeFrame aspects: [#1328](https://github.com/dartsim/dart/pull/1328)
  * Added collision APIs: [#1329](https://github.com/dartsim/dart/pull/1329)
  * Added DegreeOfFreedom and ShapeNode: [#1332](https://github.com/dartsim/dart/pull/1332)
  * Added constraint APIs: [#1333](https://github.com/dartsim/dart/pull/1333)
  * Added BallJoint, RevoluteJoint, joint properties, and chain tutorial (incomplete): [#1335](https://github.com/dartsim/dart/pull/1335)
  * Added all the joints: [#1337](https://github.com/dartsim/dart/pull/1337)
=======
### [DART 6.8.5 (2019-05-26)](https://github.com/dartsim/dart/milestone/57?closed=1)

* Collision

  * Fixed handling of submeshes in ODE collision detector: [#1336](https://github.com/dartsim/dart/pull/1336)
>>>>>>> a730a59e

### [DART 6.8.4 (2019-05-03)](https://github.com/dartsim/dart/milestone/56?closed=1)

#### Changes

* GUI

  * Fixed crashing on exiting OSG + ImGui applications: [#1303](https://github.com/dartsim/dart/pull/1303)

#### Compilers Tested

* Linux

  * GCC 64-bit: 5.4.0, 7.3.0, 8.2.0
  * GCC 32-bit: 5.4.0

* macOS

  * AppleClang: 9.1.0, 10.0.0

### [DART 6.8.3 (2019-05-01)](https://github.com/dartsim/dart/milestone/55?closed=1)

#### Changes

* Parser

  * Fixed VskParker returning incorrect resource retriever: [#1300](https://github.com/dartsim/dart/pull/1300)

* Build

  * Fixed building with pagmo's optional dependencies: [#1301](https://github.com/dartsim/dart/pull/1301)

#### Compilers Tested

* Linux

  * GCC 64-bit: 5.4.0, 7.3.0, 8.2.0
  * GCC 32-bit: 5.4.0

* macOS

  * AppleClang: 9.1.0, 10.0.0

### [DART 6.8.2 (2019-04-23)](https://github.com/dartsim/dart/milestone/54?closed=1)

#### Changes

* Dynamics

  * Fixed BoxedLcpConstraintSolver is not API compatible with 6.7: [#1291](https://github.com/dartsim/dart/pull/1291)

* Build

  * Fixed building with FCL built without Octomap: [#1292](https://github.com/dartsim/dart/pull/1292)

#### Compilers Tested

* Linux

  * GCC 64-bit: 5.4.0, 7.3.0, 8.2.0
  * GCC 32-bit: 5.4.0

* macOS

  * AppleClang: 9.1.0, 10.0.0

### [DART 6.8.1 (2019-04-23)](https://github.com/dartsim/dart/milestone/53?closed=1)

#### Changes

* Build System

  * Fixed invalid double quotation marks in DARTFindBoost.cmake: [#1283](https://github.com/dartsim/dart/pull/1283)
  * Disabled octomap support on macOS: [#1284](https://github.com/dartsim/dart/pull/1284)

#### Compilers Tested

* Linux

  * GCC 64-bit: 5.4.0, 7.3.0, 8.2.0
  * GCC 32-bit: 5.4.0

* macOS

  * AppleClang: 9.1.0, 10.0.0

### [DART 6.8.0 (2019-04-22)](https://github.com/dartsim/dart/milestone/48?closed=1)

#### Changes

* Kinematics

  * Added findSolution() and solveAndApply() to InverseKinematics and HierarchicalIk classes and deprecated solve(~) member functions: [#1266](https://github.com/dartsim/dart/pull/1266)
  * Added an utility constructor to Linkage::Criteria to create sequence Linkage: [#1273](https://github.com/dartsim/dart/pull/1273)

* Dynamics

  * Fixed incorrect transpose check in Inertia::verifySpatialTensor(): [#1258](https://github.com/dartsim/dart/pull/1258)
  * Allowed BoxedLcpConstraintSolver to have a secondary LCP solver: [#1265](https://github.com/dartsim/dart/pull/1265)

* Simulation

  * The LCP solver will be less aggressive about printing out unnecessary warnings: [#1238](https://github.com/dartsim/dart/pull/1238)
  * Fixed not copying constraints in World::setConstraintSolver(): [#1260](https://github.com/dartsim/dart/pull/1260)

* Collision Detection

  * The BodyNodeCollisionFilter will ignore contacts between immobile bodies: [#1232](https://github.com/dartsim/dart/pull/1232)

* Planning

  * Fixed linking error of FLANN by explicitly linking to lz4: [#1221](https://github.com/dartsim/dart/pull/1221)

* Python

  * Added (experimental) Python binding: [#1237](https://github.com/dartsim/dart/pull/1237)

* Parsers

  * Changed urdf parser to warn if robot model has multi-tree: [#1270](https://github.com/dartsim/dart/pull/1270)

* GUI

  * Updated ImGui to 1.69: [#1274](https://github.com/dartsim/dart/pull/1274)
  * Added VoxelGridShape support to OSG renderer: [#1276](https://github.com/dartsim/dart/pull/1276)
  * Added PointCloudShape and its OSG rendering: [#1277](https://github.com/dartsim/dart/pull/1277)
  * Added grid visual to OSG renderer: [#1278](https://github.com/dartsim/dart/pull/1278), [#1280](https://github.com/dartsim/dart/pull/1280)

* Build System

  * Changed to use GNUInstallDirs for install paths: [#1241](https://github.com/dartsim/dart/pull/1241)
  * Fixed not failing for missing required dependencies: [#1250](https://github.com/dartsim/dart/pull/1250)
  * Fixed attempting to link octomap when not imported: [#1253](https://github.com/dartsim/dart/pull/1253)
  * Fixed not defining boost targets: [#1254](https://github.com/dartsim/dart/pull/1254)

#### Compilers Tested

* Linux

  * GCC 64-bit: 5.4.0, 7.3.0, 8.2.0
  * GCC 32-bit: 5.4.0

* macOS

  * AppleClang: 9.1.0, 10.0.0

### [DART 6.7.3 (2019-02-19)](https://github.com/dartsim/dart/milestone/51?closed=1)

#### Changes

* Dynamics

  * Fixed Skeleton::setState(): [#1245](https://github.com/dartsim/dart/pull/1245)

#### Compilers Tested

* Linux

  * GCC (C++11): 5.4.0, 7.3.0, 8.2.0

* Linux (32-bit)

  * GCC (C++11): 5.4.0

* macOS

  * AppleClang (C++11): 9.1.0

### [DART 6.7.2 (2019-01-17)](https://github.com/dartsim/dart/milestone/50?closed=1)

#### Changes

* Build system

  * Fixed #1223 for the recursive case: [#1227](https://github.com/dartsim/dart/pull/1227)
  * Specified mode for find_package(): [#1228](https://github.com/dartsim/dart/pull/1228)

#### Compilers Tested

* Linux

  * GCC (C++11): 5.4.0, 7.3.0, 8.2.0

* Linux (32-bit)

  * GCC (C++11): 5.4.0

* macOS

  * AppleClang (C++11): 9.1.0

### [DART 6.7.1 (2019-01-15)](https://github.com/dartsim/dart/milestone/49?closed=1)

#### Changes

* Build system

  * Ensure that imported targets of dependencies are always created when finding the dart package: [#1222](https://github.com/dartsim/dart/pull/1222)
  * Set components to not-found when their external dependencies are missing: [#1223](https://github.com/dartsim/dart/pull/1223)

#### Compilers Tested

* Linux

  * GCC (C++11): 5.4.0, 7.3.0, 8.2.0

* Linux (32-bit)

  * GCC (C++11): 5.4.0

* macOS

  * AppleClang (C++11): 9.1.0

### [DART 6.7.0 (2019-01-10)](https://github.com/dartsim/dart/milestone/45?closed=1)

#### Changes

* Build system

  * Fixed compilation warnings for newer versions of compilers: [#1177](https://github.com/dartsim/dart/pull/1177)
  * Changed to generate namespace headers without requiring *.hpp.in files: [#1192](https://github.com/dartsim/dart/pull/1192)
  * Dropped supporting Ubuntu Trusty and started using imported targets of dependencies: [#1212](https://github.com/dartsim/dart/pull/1212)

* Collision Detection

  * CollisionGroups will automatically update their objects when any changes occur to Skeletons or BodyNodes that they are subscribed to: [#1112](https://github.com/dartsim/dart/pull/1112)
  * Contact points with negative penetration depth will be ignored: [#1185](https://github.com/dartsim/dart/pull/1185)

* Math

  * Consolidated random functions into Random class: [#1109](https://github.com/dartsim/dart/pull/1109)

* Dynamics

  * Refactor constraint solver: [#1099](https://github.com/dartsim/dart/pull/1099), [#1101](https://github.com/dartsim/dart/pull/1101)
  * Added mimic joint functionality as a new actuator type: [#1178](https://github.com/dartsim/dart/pull/1178)
  * Added clone function to MetaSkeleton: [#1201](https://github.com/dartsim/dart/pull/1201)

* Optimization

  * Added multi-objective optimization with pagmo2 support: [#1106](https://github.com/dartsim/dart/pull/1106)

* GUI

  * Reorganized OpenGL and GLUT files: [#1088](https://github.com/dartsim/dart/pull/1088)
  * Added the RealTimeWorldNode to display simulations at real-time rates: [#1216](https://github.com/dartsim/dart/pull/1216)

* Misc

  * Updated Googletest to version 1.8.1: [#1214](https://github.com/dartsim/dart/pull/1214)

#### Compilers Tested

* Linux

  * GCC (C++11): 5.4.0, 7.3.0, 8.2.0

* Linux (32-bit)

  * GCC (C++11): 5.4.0

* macOS

  * AppleClang (C++11): 9.1.0

### [DART 6.6.2 (2018-09-03)](https://github.com/dartsim/dart/milestone/47?closed=1)

* Utils

  * Fixed checking file existence in DartResourceRetriever: [#1107](https://github.com/dartsim/dart/pull/1107)

### [DART 6.6.1 (2018-08-04)](https://github.com/dartsim/dart/milestone/46?closed=1)

* Utils

  * Added option to DartResourceRetriever to search from environment variable DART_DATA_PATH: [#1095](https://github.com/dartsim/dart/pull/1095)

* Examples

  * Fixed CMakeLists.txt of humanJointLimits: [#1094](https://github.com/dartsim/dart/pull/1094)

### [DART 6.6.0 (2018-08-02)](https://github.com/dartsim/dart/milestone/44?closed=1)

* Collision detection

  * Added voxel grid map: [#1076](https://github.com/dartsim/dart/pull/1076), [#1083](https://github.com/dartsim/dart/pull/1083)
  * Added heightmap support: [#1069](https://github.com/dartsim/dart/pull/1069)

### [DART 6.5.0 (2018-05-12)](https://github.com/dartsim/dart/milestone/41?closed=1)

* Common

  * Added LockableReference classes: [#1011](https://github.com/dartsim/dart/pull/1011)
  * Added missing \<vector\> to Memory.hpp: [#1057](https://github.com/dartsim/dart/pull/1057)

* GUI

  * Added FOV API to OSG viewer: [#1048](https://github.com/dartsim/dart/pull/1048)

* Parsers

  * Fixed incorrect parsing of continuous joints specified in URDF [#1064](https://github.com/dartsim/dart/pull/1064)

* Simulation

  * Added World::hasSkeleton(): [#1050](https://github.com/dartsim/dart/pull/1050)

* Misc

  * Fixed memory leaks in mesh loading: [#1066](https://github.com/dartsim/dart/pull/1066)

### [DART 6.4.0 (2018-03-26)](https://github.com/dartsim/dart/milestone/39?closed=1)

* Common

  * Added DART_COMMON_DECLARE_SMART_POINTERS macro: [#1022](https://github.com/dartsim/dart/pull/1022)
  * Added ResourceRetriever::getFilePath(): [#972](https://github.com/dartsim/dart/pull/972)

* Kinematics/Dynamics

  * Added relative Jacobian functions to MetaSkeleton: [#997](https://github.com/dartsim/dart/pull/997)
  * Added vectorized joint limit functions: [#996](https://github.com/dartsim/dart/pull/996)
  * Added lazy evaluation for shape's volume and bounding-box computation: [#959](https://github.com/dartsim/dart/pull/959)
  * Added IkFast support as analytic IK solver: [#887](https://github.com/dartsim/dart/pull/887)
  * Added TranslationalJoint2D: [#1003](https://github.com/dartsim/dart/pull/1003)
  * Fixed NaN values caused by zero-length normals in ContactConstraint: [#881](https://github.com/dartsim/dart/pull/881)
  * Extended BodyNode::createShapeNode() to accept more types of arguments: [#986](https://github.com/dartsim/dart/pull/986)

* Collision detection

  * Added FCL 0.6 support (backport of #873): [#936](https://github.com/dartsim/dart/pull/936)

* GUI

  * Added support of rendering texture images: [#973](https://github.com/dartsim/dart/pull/973)
  * Added OSG shadows: [#978](https://github.com/dartsim/dart/pull/978)

* Examples

  * Added humanJointLimits: [#1016](https://github.com/dartsim/dart/pull/1016)

* License

  * Added Personal Robotics Lab and Open Source Robotics Foundation as contributors: [#929](https://github.com/dartsim/dart/pull/929)

* Misc

  * Added World::create(): [#962](https://github.com/dartsim/dart/pull/962)
  * Added MetaSkeleton::hasBodyNode() and MetaSkeleton::hasJoint(): [#1000](https://github.com/dartsim/dart/pull/1000)
  * Suppressed -Winjected-class-name warnings from Clang 5.0.0: [#964](https://github.com/dartsim/dart/pull/964)
  * Suppressed -Wdangling-else warnings from GCC 7.2.0: [#937](https://github.com/dartsim/dart/pull/937)
  * Changed console macros to use global namespace resolutions: [#1010](https://github.com/dartsim/dart/pull/1010)
  * Fixed build with Eigen 3.2.1-3.2.8: [#1042](https://github.com/dartsim/dart/pull/1042)
  * Fixed various build issues with Visual Studio: [#956](https://github.com/dartsim/dart/pull/956)
  * Removed TinyXML dependency: [#993](https://github.com/dartsim/dart/pull/993)

### [DART 6.3.1 (2018-03-21)](https://github.com/dartsim/dart/milestone/42?closed=1)

* Build system

  * Removed an undefined cmake macro/function: [#1036](https://github.com/dartsim/dart/pull/1036)

* ROS support

  * Tweaked package.xml for catkin support: [#1027](https://github.com/dartsim/dart/pull/1027), [#1029](https://github.com/dartsim/dart/pull/1029), [#1031](https://github.com/dartsim/dart/pull/1031), [#1032](https://github.com/dartsim/dart/pull/1031), [#1033](https://github.com/dartsim/dart/pull/1033)

### [DART 6.3.0 (2017-10-04)](https://github.com/dartsim/dart/milestone/36?closed=1)

* Collision detection

  * Added a feature of disabling body node pairs to BodyNodeCollisionFilter: [#911](https://github.com/dartsim/dart/pull/911)

* Kinematics/Dynamics

  * Added setter and getter for WeldJointConstraint::mRelativeTransform: [#910](https://github.com/dartsim/dart/pull/910)

* Parsers

  * Improved SkelParser to read alpha value: [#914](https://github.com/dartsim/dart/pull/914)

* Misc

  * Changed not to use lambda function as an workaround for DART python binding: [#916](https://github.com/dartsim/dart/pull/916)

### [DART 6.2.1 (2017-08-08)](https://github.com/dartsim/dart/milestone/37?closed=1)

* Collision detection

  * Fixed collision checking between objects from the same body node: [#894](https://github.com/dartsim/dart/pull/894)

* Kinematics/Dynamics

  * Fixed transform of ScrewJoint with thread pitch: [#855](https://github.com/dartsim/dart/pull/855)

* Parsers

  * Fixed incorrect reading of <use_parent_model_frame> from SDF: [#893](https://github.com/dartsim/dart/pull/893)
  * Fixed missing reading of joint friction from URDF: [#891](https://github.com/dartsim/dart/pull/891)

* Testing

  * Fixed testing ODE collision detector on macOS: [#884](https://github.com/dartsim/dart/pull/884)
  * Removed redundant main body for each test source file: [#856](https://github.com/dartsim/dart/pull/856)

* Misc

  * Fixed build of dart-gui-osg that depends on the presence of OSG: [#898](https://github.com/dartsim/dart/pull/898)
  * Fixed build of examples and tutorials on macOS: [#889](https://github.com/dartsim/dart/pull/889)
  * Fixed missing overriding method OdePlane::isPlaceable(): [#886](https://github.com/dartsim/dart/pull/886)
  * Replaced use of enum by static constexpr: [#852](https://github.com/dartsim/dart/pull/852), [#904](https://github.com/dartsim/dart/pull/904)

### [DART 6.2.0 (2017-05-15)](https://github.com/dartsim/dart/milestone/30?closed=1)

* Common

  * Added Factory class and applied it to collision detection creation: [#864](https://github.com/dartsim/dart/pull/864)
  * Added readAll() to Resource and ResourceRetriever: [#875](https://github.com/dartsim/dart/pull/875)

* Math

  * Added accessors for diameters and radii of EllipsoidShape, and deprecated EllipsoidShape::get/setSize(): [#829](https://github.com/dartsim/dart/pull/829)
  * Fixed Lemke LCP solver (#808 for DART 6): [#812](https://github.com/dartsim/dart/pull/812)

* Collision Detection

  * Added support of ODE collision detector: [#861](https://github.com/dartsim/dart/pull/861)
  * Fixed incorrect collision filtering of BulletCollisionDetector: [#859](https://github.com/dartsim/dart/pull/859)

* Simulation

  * Fixed World didn't clear collision results on reset: [#863](https://github.com/dartsim/dart/pull/863)

* Parsers

  * Fixed incorrect creation of resource retriever in SkelParser and SdfParser: [#847](https://github.com/dartsim/dart/pull/847), [#849](https://github.com/dartsim/dart/pull/849)

* GUI

  * Added MotionBlurSimWindow: [#840](https://github.com/dartsim/dart/pull/840)
  * Improved MultiSphereShape rendering in GLUT renderer: [#862](https://github.com/dartsim/dart/pull/862)
  * Fixed incorrect parsing of materials and normal scaling from URDF: [#851](https://github.com/dartsim/dart/pull/851)
  * Fixed the OSG renderer not rendering collision geometries: [#851](https://github.com/dartsim/dart/pull/851)
  * Fixed that GUI was rendering white lines with nvidia drivers: [#805](https://github.com/dartsim/dart/pull/805)

* Misc

  * Added createShared() and createUnique() pattern: [#844](https://github.com/dartsim/dart/pull/844)
  * Added Skeleton::getRootJoint(): [#832](https://github.com/dartsim/dart/pull/832)
  * Added CMake targets for code formatting using clang-format: [#811](https://github.com/dartsim/dart/pull/811), [#817](https://github.com/dartsim/dart/pull/817)
  * Renamed MultiSphereShape to MultiSphereConvexHullShape: [#865](https://github.com/dartsim/dart/pull/865)
  * Modified the member function names pertain to lazy evaluation to be more relevant to their functionalities: [#833](https://github.com/dartsim/dart/pull/833)

* Tutorials & Examples

  * Allowed tutorials and examples to be built out of DART source tree: [#842](https://github.com/dartsim/dart/pull/842)
  * Fixed tutorialDominoes-Finished that didn't work with the latest DART: [#807](https://github.com/dartsim/dart/pull/807)

### DART 6.1.2 (2017-01-13)

* Dynamics

  * Fixed bug of ContactConstraint with kinematic joints: [#809](https://github.com/dartsim/dart/pull/809)

* Misc

  * Fixed that ZeroDofJoint::getIndexInTree was called: [#818](https://github.com/dartsim/dart/pull/818)

### DART 6.1.1 (2016-10-14)

* Build

  * Modified to build DART without SIMD options by default: [#790](https://github.com/dartsim/dart/pull/790)
  * Modified to build external libraries as separately build targets: [#787](https://github.com/dartsim/dart/pull/787)
  * Modified to export CMake target files separately per target: [#786](https://github.com/dartsim/dart/pull/786)

* Misc

  * Updated lodepng up to version 20160501: [#791](https://github.com/dartsim/dart/pull/791)

### DART 6.1.0 (2016-10-07)

* Collision detection

  * Added distance API: [#744](https://github.com/dartsim/dart/pull/744)
  * Fixed direction of contact normal of BulletCollisionDetector: [#763](https://github.com/dartsim/dart/pull/763)

* Dynamics

  * Added `computeLagrangian()` to `MetaSkeleton` and `BodyNode`: [#746](https://github.com/dartsim/dart/pull/746)
  * Added new shapes: sphere, capsule, cone, and multi-sphere: [#770](https://github.com/dartsim/dart/pull/770), [#769](https://github.com/dartsim/dart/pull/769), [#745](https://github.com/dartsim/dart/pull/745)
  * Changed base class of joint from SingleDofJoint/MultiDofJoint to GenericJoint: [#747](https://github.com/dartsim/dart/pull/747)

* Planning

  * Fixed incorrect linking to flann library: [#761](https://github.com/dartsim/dart/pull/761)

* Parsers

  * Added `sdf` parsing for `fixed` joint and `material` tag of visual shape: [#775](https://github.com/dartsim/dart/pull/775)
  * Added support of urdfdom_headers 1.0: [#766](https://github.com/dartsim/dart/pull/766)

* GUI

  * Added ImGui for 2D graphical interface: [#781](https://github.com/dartsim/dart/pull/781)

* Examples

  * Added osgAtlasSimbicon and osgTinkertoy: [#781](https://github.com/dartsim/dart/pull/781)

* Misc improvements and bug fixes

  * Added `virtual Shape::getType()` and deprecated `ShapeType Shape::getShapeType()`: [#725](https://github.com/dartsim/dart/pull/725)
  * Changed building with SIMD optional: [#765](https://github.com/dartsim/dart/pull/765), [#760](https://github.com/dartsim/dart/pull/760)
  * Fixed minor build and install issues: [#773](https://github.com/dartsim/dart/pull/773), [#772](https://github.com/dartsim/dart/pull/772)
  * Fixed Doxyfile to show missing member functions in API documentation: [#768](https://github.com/dartsim/dart/pull/768)
  * Fixed typo: [#756](https://github.com/dartsim/dart/pull/756), [#755](https://github.com/dartsim/dart/pull/755)

### DART 6.0.1 (2016-06-29)

* Collision detection

  * Added support of FCL 0.5 and tinyxml2 4.0: [#749](https://github.com/dartsim/dart/pull/749)
  * Added warnings for unsupported shape pairs of DARTCollisionDetector: [#722](https://github.com/dartsim/dart/pull/722)

* Dynamics

  * Fixed total mass is not being updated when bodies removed from Skeleton: [#731](https://github.com/dartsim/dart/pull/731)

* Misc improvements and bug fixes

  * Renamed `DEPRECATED` and `FORCEINLINE` to `DART_DEPRECATED` and `DART_FORCEINLINE` to avoid name conflicts: [#742](https://github.com/dartsim/dart/pull/742)
  * Updated copyright: added CMU to copyright holder, moved individual contributors to CONTRIBUTING.md: [#723](https://github.com/dartsim/dart/pull/723)

### DART 6.0.0 (2016-05-10)

* Common data structures

  * Added `Node`, `Aspect`, `State`, and `Properties`: [#713](https://github.com/dartsim/dart/pull/713), [#712](https://github.com/dartsim/dart/issues/712), [#708](https://github.com/dartsim/dart/pull/708), [#707](https://github.com/dartsim/dart/pull/707), [#659](https://github.com/dartsim/dart/pull/659), [#649](https://github.com/dartsim/dart/pull/649), [#645](https://github.com/dartsim/dart/issues/645), [#607](https://github.com/dartsim/dart/pull/607), [#598](https://github.com/dartsim/dart/pull/598), [#591](https://github.com/dartsim/dart/pull/591), [#531](https://github.com/dartsim/dart/pull/531)
  * Added mathematical constants and user-defined literals for radian, degree, and pi: [#669](https://github.com/dartsim/dart/pull/669), [#314](https://github.com/dartsim/dart/issues/314)
  * Added `ShapeFrame` and `ShapeNode`: [#608](https://github.com/dartsim/dart/pull/608)
  * Added `BoundingBox`: [#547](https://github.com/dartsim/dart/pull/547), [#546](https://github.com/dartsim/dart/issues/546)

* Kinematics

  * Added convenient functions for setting joint limits: [#703](https://github.com/dartsim/dart/pull/703)
  * Added more description on `InverseKinematics::solve()`: [#624](https://github.com/dartsim/dart/pull/624)
  * Added API for utilizing analytical inverse kinematics: [#530](https://github.com/dartsim/dart/pull/530), [#463](https://github.com/dartsim/dart/issues/463)
  * Added color property to `Marker`: [#187](https://github.com/dartsim/dart/issues/187)
  * Improved `Skeleton` to clone `State` as well: [#691](https://github.com/dartsim/dart/pull/691)
  * Improved `ReferentialSkeleton` to be able to add and remove `BodyNode`s and `DegreeOfFreedom`s to/from `Group`s freely: [#557](https://github.com/dartsim/dart/pull/557), [#556](https://github.com/dartsim/dart/issues/556), [#548](https://github.com/dartsim/dart/issues/548)
  * Changed `Marker` into `Node`: [#692](https://github.com/dartsim/dart/pull/692), [#609](https://github.com/dartsim/dart/issues/609)
  * Renamed `Joint::get/setLocal[~]` to `Joint::get/setRelative[~]`: [#715](https://github.com/dartsim/dart/pull/715), [#714](https://github.com/dartsim/dart/issues/714)
  * Renamed `PositionLimited` to `PositionLimitEnforced`: [#447](https://github.com/dartsim/dart/issues/447)
  * Fixed initialization of joint position and velocity: [#691](https://github.com/dartsim/dart/pull/691), [#621](https://github.com/dartsim/dart/pull/621)
  * Fixed `InverseKinematics` when it's used with `FreeJoint` and `BallJoint`: [#683](https://github.com/dartsim/dart/pull/683)
  * Fixed ambiguous overload on `MetaSkeleton::getLinearJacobianDeriv`: [#628](https://github.com/dartsim/dart/pull/628), [#626](https://github.com/dartsim/dart/issues/626)

* Dynamics

  * Added `get/setLCPSolver` functions to `ConstraintSolver`: [#633](https://github.com/dartsim/dart/pull/633)
  * Added `ServoMotorConstraint` as a preliminary implementation for `SERVO` actuator type: [#566](https://github.com/dartsim/dart/pull/566)
  * Improved `ConstraintSolver` to obey C++11 ownership conventions: [#616](https://github.com/dartsim/dart/pull/616)
  * Fixed segfualting of `DantzigLCPSolver` when the constraint dimension is zero: [#634](https://github.com/dartsim/dart/pull/634)
  * Fixed missing implementations in ConstrainedGroup: [#586](https://github.com/dartsim/dart/pull/586)
  * Fixed incorrect applying of joint constraint impulses: [#317](https://github.com/dartsim/dart/issues/317)
  * Deprecated `draw()` functions of dynamics classes: [#654](https://github.com/dartsim/dart/pull/654)

* Collision detection

  * Added `CollisionGroup` and refactored `CollisionDetector` to be more versatile: [#711](https://github.com/dartsim/dart/pull/711), [#704](https://github.com/dartsim/dart/pull/704), [#689](https://github.com/dartsim/dart/pull/689), [#631](https://github.com/dartsim/dart/pull/631), [#642](https://github.com/dartsim/dart/issues/642), [#20](https://github.com/dartsim/dart/issues/20)
  * Improved API for self collision checking options: [#718](https://github.com/dartsim/dart/pull/718), [#702](https://github.com/dartsim/dart/issues/702)
  * Deprecated `BodyNode::isColliding`; collision sets are moved to `CollisionResult`: [#694](https://github.com/dartsim/dart/pull/694), [#670](https://github.com/dartsim/dart/pull/670), [#668](https://github.com/dartsim/dart/pull/668), [#666](https://github.com/dartsim/dart/issues/666)

* Parsers

  * Added back VSK parser: [#602](https://github.com/dartsim/dart/pull/602), [#561](https://github.com/dartsim/dart/pull/561), [#254](https://github.com/dartsim/dart/issues/254)
  * Fixed segfault of `SdfParser` when `nullptr` `ResourceRetriever` is passed: [#663](https://github.com/dartsim/dart/pull/663)

* GUI features

  * Merged `renderer` namespace into `gui` namespace: [#652](https://github.com/dartsim/dart/pull/652), [#589](https://github.com/dartsim/dart/issues/589)
  * Moved `osgDart` under `dart::gui` namespace as `dart::gui::osg`: [#651](https://github.com/dartsim/dart/pull/651)
  * Fixed GlutWindow::screenshot(): [#623](https://github.com/dartsim/dart/pull/623), [#395](https://github.com/dartsim/dart/issues/395)

* Simulation

  * Fixed `World::clone()` didn't clone the collision detector: [#658](https://github.com/dartsim/dart/pull/658)
  * Fixed bug of `World` concurrency: [#577](https://github.com/dartsim/dart/pull/577), [#576](https://github.com/dartsim/dart/issues/576)

* Misc improvements and bug fixes

  * Added `make_unique<T>` that was omitted from C++11: [#639](https://github.com/dartsim/dart/pull/639)
  * Added missing `override` keywords: [#617](https://github.com/dartsim/dart/pull/617), [#535](https://github.com/dartsim/dart/pull/535)
  * Added gcc warning flag `-Wextra`: [#600](https://github.com/dartsim/dart/pull/600)
  * Improved memory management of `constraint` namespace: [#584](https://github.com/dartsim/dart/pull/584), [#583](https://github.com/dartsim/dart/issues/583)
  * Changed the extension of headers from `.h` to `.hpp`: [#709](https://github.com/dartsim/dart/pull/709), [#693](https://github.com/dartsim/dart/pull/693), [#568](https://github.com/dartsim/dart/issues/568)
  * Changed Doxyfile to gnerate tag file: [#690](https://github.com/dartsim/dart/pull/690)
  * Changed the convention to use `std::size_t` over `size_t`: [#681](https://github.com/dartsim/dart/pull/681), [#656](https://github.com/dartsim/dart/issues/656)
  * Changed CMake to configure preprocessors using `#cmakedefine`: [#648](https://github.com/dartsim/dart/pull/648), [#641](https://github.com/dartsim/dart/pull/641)
  * Updated copyright years: [#679](https://github.com/dartsim/dart/pull/679), [#160](https://github.com/dartsim/dart/issues/160)
  * Renamed directory name `apps` to `examples`: [#685](https://github.com/dartsim/dart/pull/685)
  * Fixed warnings of unused variables in release mode: [#646](https://github.com/dartsim/dart/pull/646)
  * Fixed typo of `getNumPluralAddoName` in utility macro: [#615](https://github.com/dartsim/dart/issues/615)
  * Fixed linker error by adding namespace-scope definitions for `constexpr static` members: [#603](https://github.com/dartsim/dart/pull/603)
  * Fixed segfault from nullptr meshes: [#585](https://github.com/dartsim/dart/pull/585)
  * Fixed typo of tutorial with minor improvements: [#573](https://github.com/dartsim/dart/pull/573)
  * Fixed `NameManager<T>::removeEntries(~)` called a function that does not exist: [#564](https://github.com/dartsim/dart/pull/564), [#554](https://github.com/dartsim/dart/issues/554)
  * Fixed missing definitions for various functions: [#558](https://github.com/dartsim/dart/pull/558), [#555](https://github.com/dartsim/dart/issues/555)
  * Fixed const correctness of `BodyNode::getMomentsOfInertia()`: [#541](https://github.com/dartsim/dart/pull/541), [#540](https://github.com/dartsim/dart/issues/540)
  * Fixed `ftel` bug in Linux with an workaround: [#533](https://github.com/dartsim/dart/pull/533)
  * Removed unnecessary `virtual` keyword for overriding functions: [#680](https://github.com/dartsim/dart/pull/680)
  * Removed deprecated APIs in DART 5: [#678](https://github.com/dartsim/dart/pull/678)

* Build and test issues

  * Added CMake target for code coverage testing, and automatic reporting: [#688](https://github.com/dartsim/dart/pull/688), [#687](https://github.com/dartsim/dart/issues/687), [#638](https://github.com/dartsim/dart/pull/638), [#632](https://github.com/dartsim/dart/pull/632)
  * Added missing `liburdfdom-dev` dependency in Ubuntu package: [#574](https://github.com/dartsim/dart/pull/574)
  * Modulized DART libraries: [#706](https://github.com/dartsim/dart/pull/706), [#675](https://github.com/dartsim/dart/pull/675), [#652](https://github.com/dartsim/dart/pull/652), [#477](https://github.com/dartsim/dart/issues/477)
  * Improved Travis-CI script: [#655](https://github.com/dartsim/dart/pull/655)
  * Improved CMake script by splitting tutorials, examples, and tests into separate targets: [#644](https://github.com/dartsim/dart/pull/644)
  * Improved wording of the cmake warning messages for ASSIMP: [#553](https://github.com/dartsim/dart/pull/553)
  * Changed Travis-CI to treat warning as errors using `-Werror` flags: [#682](https://github.com/dartsim/dart/pull/682), [#677](https://github.com/dartsim/dart/issues/677)
  * Changed Travis-CI to test DART with bullet collision detector: [#650](https://github.com/dartsim/dart/pull/650), [#376](https://github.com/dartsim/dart/issues/376)
  * Changed the minimum requirement of Visual Studio version to 2015: [#592](https://github.com/dartsim/dart/issues/592)
  * Changed CMake to build gui::osg examples when `DART_BUILD_EXAMPLES` is on: [#536](https://github.com/dartsim/dart/pull/536)
  * Simplfied Travis-CI tests for general pushes: [#700](https://github.com/dartsim/dart/pull/700)
  * Fixed Eigen memory alignment issue in testCollision.cpp: [#719](https://github.com/dartsim/dart/pull/719)
  * Fixed `BULLET_INCLUDE_DIRS` in `DARTConfig.cmake`: [#697](https://github.com/dartsim/dart/pull/697)
  * Fixed linking with Bullet on OS X El Capitan by supporting for Bullet built with double precision: [#660](https://github.com/dartsim/dart/pull/660), [#657](https://github.com/dartsim/dart/issues/657)
  * Fixed FCL version check logic in the main `CMakeLists.txt`: [#640](https://github.com/dartsim/dart/pull/640)
  * Fixed `find_package(DART)` on optimizer components: [#637](https://github.com/dartsim/dart/pull/637)
  * Fixed linking against `${DART_LIBRARIES}` not working in Ubuntu 14.04: [#630](https://github.com/dartsim/dart/pull/630), [#629](https://github.com/dartsim/dart/issues/629)
  * Fixed Visual Studio 2015 build errors: [#580](https://github.com/dartsim/dart/pull/580)
  * Removed OpenGL dependency from `dart` library: [#667](https://github.com/dartsim/dart/pull/667)
  * Removed version check for Bullet: [#636](https://github.com/dartsim/dart/pull/636), [#625](https://github.com/dartsim/dart/issues/625)

## DART 5

### Version 5.1.6 (2017-08-08)

1. Improved camera movement of OpenGL GUI: smooth zooming and translation
    * [Pull request #843](https://github.com/dartsim/dart/pull/843)

2. Removed debian meta files from the main DART repository
    * [Pull request #853](https://github.com/dartsim/dart/pull/853)

### Version 5.1.5 (2017-01-20)

1. Fixed Lemke LCP solver for several failing cases
    * [Pull request #808](https://github.com/dartsim/dart/pull/808)

1. Increase minimum required Ipopt version to 3.11.9
    * [Pull request #800](https://github.com/dartsim/dart/pull/800)

1. Added support of urdfdom_headers 1.0 for DART 5.1 (backport of [#766](https://github.com/dartsim/dart/pull/766))
    * [Pull request #799](https://github.com/dartsim/dart/pull/799)

### Version 5.1.4 (2016-10-14)

1. Fixed inconsistent frame rate of GlutWindow
    * [Pull request #794](https://github.com/dartsim/dart/pull/794)

### Version 5.1.3 (2016-10-07)

1. Updated to support Bullet built with double precision (backport of [#660](https://github.com/dartsim/dart/pull/660))
    * [Pull request #777](https://github.com/dartsim/dart/pull/777)

1. Modified to use btGImpactMeshShape instead of btConvexTriangleMeshShape for mesh
    * [Pull request #764](https://github.com/dartsim/dart/pull/764)

1. Updated to support FCL 0.5 and tinyxml 4.0 (backport of [#749](https://github.com/dartsim/dart/pull/749))
    * [Pull request #759](https://github.com/dartsim/dart/pull/759)

### Version 5.1.2 (2016-04-25)

1. Fixed inverse kinematics (backporting)
    * [Pull request #684](https://github.com/dartsim/dart/pull/684)

1. Fixed aligned memory allocation with Eigen objects in loading meshes
    * [Pull request #606](https://github.com/dartsim/dart/pull/606)

1. Fixed incorrect applying joint constraint impulses (backporting)
    * [Pull request #579](https://github.com/dartsim/dart/pull/579)

1. Fixed some build and packaging issues
    * [Pull request #559](https://github.com/dartsim/dart/pull/559)
    * [Pull request #595](https://github.com/dartsim/dart/pull/595)
    * [Pull request #696](https://github.com/dartsim/dart/pull/696)

### Version 5.1.1 (2015-11-06)

1. Add bullet dependency to package.xml
    * [Pull request #523](https://github.com/dartsim/dart/pull/523)

1. Improved handling of missing symbols of Assimp package
    * [Pull request #542](https://github.com/dartsim/dart/pull/542)

1. Improved travis-ci build log for Mac
    * [Pull request #529](https://github.com/dartsim/dart/pull/529)

1. Fixed warnings in Function.cpp
    * [Pull request #550](https://github.com/dartsim/dart/pull/550)

1. Fixed build failures on AppVeyor
    * [Pull request #543](https://github.com/dartsim/dart/pull/543)

1. Fixed const qualification of ResourceRetriever
    * [Pull request #534](https://github.com/dartsim/dart/pull/534)
    * [Issue #532](https://github.com/dartsim/dart/issues/532)

1. Fixed aligned memory allocation with Eigen objects
    * [Pull request #527](https://github.com/dartsim/dart/pull/527)

1. Fixed copy safety for various classes
    * [Pull request #526](https://github.com/dartsim/dart/pull/526)
    * [Pull request #539](https://github.com/dartsim/dart/pull/539)
    * [Issue #524](https://github.com/dartsim/dart/issues/524)

### Version 5.1.0 (2015-10-15)

1. Fixed incorrect rotational motion of BallJoint and FreeJoint
    * [Pull request #518](https://github.com/dartsim/dart/pull/518)

1. Removed old documents: dart-tutorial, programmingGuide
    * [Pull request #515](https://github.com/dartsim/dart/pull/515)

1. Fixed aligned memory allocation with Eigen objects
    * [Pull request #513](https://github.com/dartsim/dart/pull/513)

1. Fixed segfault in Linkage::Criteria
    * [Pull request #491](https://github.com/dartsim/dart/pull/491)
    * [Issue #489](https://github.com/dartsim/dart/issues/489)

1. Improved sdf/urdf parser
    * [Pull request #497](https://github.com/dartsim/dart/pull/497)
    * [Pull request #485](https://github.com/dartsim/dart/pull/485)

1. Fixed CMake warnings
    * [Pull request #483](https://github.com/dartsim/dart/pull/483)

1. Fixed build issues on Windows
    * [Pull request #516](https://github.com/dartsim/dart/pull/516)
    * [Pull request #509](https://github.com/dartsim/dart/pull/509)
    * [Pull request #486](https://github.com/dartsim/dart/pull/486)
    * [Pull request #482](https://github.com/dartsim/dart/pull/482)
    * [Issue #487](https://github.com/dartsim/dart/issues/487)

1. Fixed IpoptSolver bugs
    * [Pull request #481](https://github.com/dartsim/dart/pull/481)

1. Added Frame::getTransform(withRespecTo, inCoordinatesOf)
    * [Pull request #475](https://github.com/dartsim/dart/pull/475)
    * [Issue #471](https://github.com/dartsim/dart/issues/471)

1. Improved API documentation -- set the SHOW_USED_FILES tag to NO
    * [Pull request #474](https://github.com/dartsim/dart/pull/474)

1. Added convenience setters for generalized coordinates of FreeJoint
    * [Pull request #470](https://github.com/dartsim/dart/pull/470)
    * [Pull request #507](https://github.com/dartsim/dart/pull/507)

1. Fixed compilation warnings
    * [Pull request #480](https://github.com/dartsim/dart/pull/480)
    * [Pull request #469](https://github.com/dartsim/dart/pull/469)
    * [Issue #418](https://github.com/dartsim/dart/issues/418)

1. Added a mutex to Skeleton
    * [Pull request #466](https://github.com/dartsim/dart/pull/466)

1. Added generic URIs support
    * [Pull request #464](https://github.com/dartsim/dart/pull/464)
    * [Pull request #517](https://github.com/dartsim/dart/pull/517)

1. Added End Effector, Inverse Kinematics, and osgDart
    * [Pull request #461](https://github.com/dartsim/dart/pull/461)
    * [Pull request #495](https://github.com/dartsim/dart/pull/495)
    * [Pull request #502](https://github.com/dartsim/dart/pull/502)
    * [Pull request #506](https://github.com/dartsim/dart/pull/506)
    * [Pull request #514](https://github.com/dartsim/dart/pull/514)
    * [Issue #381](https://github.com/dartsim/dart/issues/381)
    * [Issue #454](https://github.com/dartsim/dart/issues/454)
    * [Issue #478](https://github.com/dartsim/dart/issues/478)

1. Removed outdated packaging scripts
    * [Pull request #456](https://github.com/dartsim/dart/pull/456)

1. Added initial position and initial velocity properties
    * [Pull request #449](https://github.com/dartsim/dart/pull/449)

1. Added a package.xml file for REP-136 support
    * [Pull request #446](https://github.com/dartsim/dart/pull/446)

1. Improved Linkage and Chain Criteria
    * [Pull request #443](https://github.com/dartsim/dart/pull/443)
    * [Issue #437](https://github.com/dartsim/dart/issues/437)

1. Added Joint::isCyclic to mark SO(2) topology
    * [Pull request #441](https://github.com/dartsim/dart/pull/441)

1. Fixed SEGFAULTs in DartLoader
    * [Pull request #439](https://github.com/dartsim/dart/pull/439)

1. Added the SYSTEM flag to include_directories
    * [Pull request #435](https://github.com/dartsim/dart/pull/435)

1. Improved Joint warning
    * [Pull request #430](https://github.com/dartsim/dart/pull/430)

1. Added tutorials (http://dart.readthedocs.org/)
    * [Pull request #504](https://github.com/dartsim/dart/pull/504)
    * [Pull request #484](https://github.com/dartsim/dart/pull/484)
    * [Pull request #423](https://github.com/dartsim/dart/pull/423)
    * [Pull request #511](https://github.com/dartsim/dart/pull/511)

### Version 5.0.2 (2015-09-28)

1. Fixed bug in Jacobian update notifications
    * [Pull request #500](https://github.com/dartsim/dart/pull/500)
    * [Issue #499](https://github.com/dartsim/dart/issues/499)

### Version 5.0.1 (2015-07-28)

1. Improved app indexing for bipedStand and atlasSimbicon
    * [Pull request #417](https://github.com/dartsim/dart/pull/417)

1. Added clipping command when it exceeds the limits
    * [Pull request #419](https://github.com/dartsim/dart/pull/419)

1. Improved CollisionNode's index validity check
    * [Pull request #421](https://github.com/dartsim/dart/pull/421)

1. Standardized warning messages for Joints
    * [Pull request #425](https://github.com/dartsim/dart/pull/425)
    * [Pull request #429](https://github.com/dartsim/dart/pull/429)

1. Fixed bug in SDF parser -- correct child for a joint
    * [Pull request #431](https://github.com/dartsim/dart/pull/431)

1. Fixed SDF parsing for single link model without joint
    * [Pull request #444](https://github.com/dartsim/dart/pull/444)

1. Added missing virtual destructors to Properties in Entity and [Soft]BodyNode
    * [Pull request #458](https://github.com/dartsim/dart/pull/458)

1. Limited maximum required version of Assimp less than 3.0~dfsg-4
    * [Pull request #459](https://github.com/dartsim/dart/pull/459)

1. Fixed SEGFAULTs in DartLoader
    * [Pull request #472](https://github.com/dartsim/dart/pull/472)

### Version 5.0.0 (2015-06-15)

1. Fixed aligned memory allocation with Eigen objects
    * [Pull request #414](https://github.com/dartsim/dart/pull/414)

1. Added some missing API for DegreeOfFreedom
    * [Pull request #408](https://github.com/dartsim/dart/pull/408)

1. Replaced logMaps with Eigen::AngleAxisd
    * [Pull request #407](https://github.com/dartsim/dart/pull/407)

1. Improved FCL collision detector
    * [Pull request #405](https://github.com/dartsim/dart/pull/405)

1. Removed deprecated API and suppressed warnings
    * [Pull request #404](https://github.com/dartsim/dart/pull/404)

1. Added use of OpenGL's multisample anti-aliasing
    * [Pull request #402](https://github.com/dartsim/dart/pull/402)

1. Added computation of differences of generalized coordinates
    * [Pull request #389](https://github.com/dartsim/dart/pull/389)
    * [Issue #290](https://github.com/dartsim/dart/issues/290)

1. Added deprecated and force-linline definitions for clang
    * [Pull request #384](https://github.com/dartsim/dart/pull/384)
    * [Issue #379](https://github.com/dartsim/dart/issues/379)

1. Eradicated memory leaks and maked classes copy-safe and clonable
    * [Pull request #369](https://github.com/dartsim/dart/pull/369)
    * [Pull request #390](https://github.com/dartsim/dart/pull/390)
    * [Pull request #391](https://github.com/dartsim/dart/pull/391)
    * [Pull request #392](https://github.com/dartsim/dart/pull/392)
    * [Pull request #397](https://github.com/dartsim/dart/pull/397)
    * [Pull request #415](https://github.com/dartsim/dart/pull/415)
    * [Issue #280](https://github.com/dartsim/dart/issues/280)
    * [Issue #339](https://github.com/dartsim/dart/issues/339)
    * [Issue #370](https://github.com/dartsim/dart/issues/370)
    * [Issue #383](https://github.com/dartsim/dart/issues/383)

1. Improved PlaneShape constructors
    * [Pull request #366](https://github.com/dartsim/dart/pull/366)
    * [Pull request #377](https://github.com/dartsim/dart/pull/377)
    * [Issue #373](https://github.com/dartsim/dart/issues/373)

1. Added appveyor options for parallel build and detailed log
    * [Pull request #365](https://github.com/dartsim/dart/pull/365)

1. Improved robustness and package handling for URDF parsing
    * [Pull request #364](https://github.com/dartsim/dart/pull/364)

1. Fixed bug in BodyNode::_updateBodyJacobianSpatialDeriv()
    * [Pull request #363](https://github.com/dartsim/dart/pull/363)

1. Added alpha channel and Color functions
    * [Pull request #359](https://github.com/dartsim/dart/pull/359)
    * [Issue #358](https://github.com/dartsim/dart/issues/358)

1. Added Jacobian getters to Skeleton
    * [Pull request #357](https://github.com/dartsim/dart/pull/357)

1. Added ArrowShape for visualizing arrows
    * [Pull request #356](https://github.com/dartsim/dart/pull/356)

1. Fixed matrix dimension bug in operationalSpaceControl app
    * [Pull request #354](https://github.com/dartsim/dart/pull/354)

1. Added build type definitions
    * [Pull request #353](https://github.com/dartsim/dart/pull/353)

1. Added Signal class
    * [Pull request #350](https://github.com/dartsim/dart/pull/350)

1. Added LineSegmentShape for visualizing line segments
    * [Pull request #349](https://github.com/dartsim/dart/pull/349)
    * [Issue #346](https://github.com/dartsim/dart/issues/346)

1. Fixed segfault in SoftSdfParser
    * [Pull request #345](https://github.com/dartsim/dart/pull/345)

1. Added subscriptions for destructions and notifications
    * [Pull request #343](https://github.com/dartsim/dart/pull/343)

1. Added NloptSolver::[get/set]NumMaxEvaluations()
    * [Pull request #342](https://github.com/dartsim/dart/pull/342)

1. Added support of Eigen::VectorXd in parser
    * [Pull request #341](https://github.com/dartsim/dart/pull/341)

1. Added Skeleton::getNumJoints()
    * [Pull request #335](https://github.com/dartsim/dart/pull/335)

1. Fixed bug in DARTCollide for sphere-sphere collision
    * [Pull request #332](https://github.com/dartsim/dart/pull/332)

1. Fixed naming issues for Skeletons in World
    * [Pull request #331](https://github.com/dartsim/dart/pull/331)
    * [Issue #330](https://github.com/dartsim/dart/issues/330)

1. Added PlanarJoint support for URDF loader
    * [Pull request #326](https://github.com/dartsim/dart/pull/326)

1. Fixed rotation of the inertia reference frame for URDF loader
    * [Pull request #326](https://github.com/dartsim/dart/pull/326)
    * [Issue #47](https://github.com/dartsim/dart/issues/47)

1. Fixed bug in loading WorldFile
    * [Pull request #325](https://github.com/dartsim/dart/pull/325)

1. Added plotting of 2D trajectories
    * [Pull request #324](https://github.com/dartsim/dart/pull/324)

1. Removed unsupported axis orders of EulerJoint
    * [Pull request #323](https://github.com/dartsim/dart/pull/323)
    * [Issue #321](https://github.com/dartsim/dart/issues/321)

1. Added convenience functions to help with setting joint positions
    * [Pull request #322](https://github.com/dartsim/dart/pull/322)
    * [Pull request #338](https://github.com/dartsim/dart/pull/338)

1. Added Frame class and auto-updating for forward kinematics
    * [Pull request #319](https://github.com/dartsim/dart/pull/319)
    * [Pull request #344](https://github.com/dartsim/dart/pull/344)
    * [Pull request #367](https://github.com/dartsim/dart/pull/367)
    * [Pull request #380](https://github.com/dartsim/dart/pull/380)
    * [Issue #289](https://github.com/dartsim/dart/issues/289)
    * [Issue #294](https://github.com/dartsim/dart/issues/294)
    * [Issue #305](https://github.com/dartsim/dart/issues/305)

1. Added Travis-CI build test for OSX
    * [Pull request #313](https://github.com/dartsim/dart/pull/313)
    * [Issue #258](https://github.com/dartsim/dart/issues/258)

1. Added specification of minimum dependency version
    * [Pull request #306](https://github.com/dartsim/dart/pull/306)

## DART 4

### Version 4.3.7 (2018-01-05)

1. Updated DART 4.3 to be compatible with urdf 1.0/tinyxml2 6/flann 1.9.1
    * [Pull request #955](https://github.com/dartsim/dart/pull/955)

### Version 4.3.6 (2016-04-16)

1. Fixed duplicate entries in Skeleton::mBodyNodes causing segfault in destructor
    * [Issue #671](https://github.com/dartsim/dart/issues/671)
    * [Pull request #672](https://github.com/dartsim/dart/pull/672)

### Version 4.3.5 (2016-01-09)

1. Fixed incorrect applying of joint constraint impulses (backported from 6.0.0)
    * [Pull request #578](https://github.com/dartsim/dart/pull/578)

### Version 4.3.4 (2015-01-24)

1. Fixed build issue with gtest on Mac
    * [Pull request #315](https://github.com/dartsim/dart/pull/315)

### Version 4.3.3 (2015-01-23)

1. Fixed joint Coulomb friction
    * [Pull request #311](https://github.com/dartsim/dart/pull/311)

### Version 4.3.2 (2015-01-22)

1. Fixed installation -- missing headers (utils/urdf, utils/sdf)

### Version 4.3.1 (2015-01-21)

1. Fixed API incompatibility introduced by dart-4.3.0
    * [Issue #303](https://github.com/dartsim/dart/issues/303)
    * [Pull request #309](https://github.com/dartsim/dart/pull/309)

### Version 4.3.0 (2015-01-19)

1. Added name manager for efficient name look-up and unique naming
    * [Pull request #277](https://github.com/dartsim/dart/pull/277)
1. Added all-inclusive header and namespace headers
    * [Pull request #278](https://github.com/dartsim/dart/pull/278)
1. Added DegreeOfFreedom class for getting/setting data of individual generalized coordinates
    * [Pull request #288](https://github.com/dartsim/dart/pull/288)
1. Added hybrid dynamics
    * [Pull request #298](https://github.com/dartsim/dart/pull/298)
1. Added joint actuator types
    * [Pull request #298](https://github.com/dartsim/dart/pull/298)
1. Added Coulomb joint friction
    * [Pull request #301](https://github.com/dartsim/dart/pull/301)
1. Migrated to C++11
    * [Pull request #268](https://github.com/dartsim/dart/pull/268)
    * [Pull request #299](https://github.com/dartsim/dart/pull/299)
1. Improved readability of CMake output messages
    * [Pull request #272](https://github.com/dartsim/dart/pull/272)
1. Fixed const-correctneess of member functions
    * [Pull request #277](https://github.com/dartsim/dart/pull/277)
1. Added handling use of 'package:/' in URDF
    * [Pull request #273](https://github.com/dartsim/dart/pull/273)
    * [Issue #271](https://github.com/dartsim/dart/issues/271)

### Version 4.2.1 (2015-01-07)

1. Fixed version numbering of shared libraries in debian packages
    * [Pull request #286](https://github.com/dartsim/dart/pull/286)
1. Fixed Jacobian and its derivatives of FreeJoint/BallJoint
    * [Pull request #284](https://github.com/dartsim/dart/pull/284)

### Version 4.2.0 (2014-11-22)

1. Added reset functions for Simulation and Recording class
    * [Pull request #231](https://github.com/dartsim/dart/pull/231)
1. Added operational space control example
    * [Pull request #257](https://github.com/dartsim/dart/pull/257)
1. Fixed misuse of Bullet collision shapes
    * [Pull request #228](https://github.com/dartsim/dart/pull/228)
1. Fixed adjacent body pair check for Bullet collision detector
    * [Pull request #246](https://github.com/dartsim/dart/pull/246)
1. Fixed incorrect computation of constraint impulse for BallJointConstraint and WeldJointContraint
    * [Pull request #247](https://github.com/dartsim/dart/pull/247)
1. Improved generation of soft box shape for soft body
    * [Commit ec31f44](https://github.com/dartsim/dart/commit/ec31f44)

### Version 4.1.1 (2014-07-17)

1. Added ABI check script
    * [Pull request #226](https://github.com/dartsim/dart/pull/226)
    * [Pull request #227](https://github.com/dartsim/dart/pull/227)
1. Fixed build issues on Linux
    * [Pull request #214](https://github.com/dartsim/dart/pull/214)
    * [Pull request #219](https://github.com/dartsim/dart/pull/219)
1. Fixed build issues on Windows
    * [Pull request #215](https://github.com/dartsim/dart/pull/215)
    * [Pull request #217](https://github.com/dartsim/dart/pull/217)
1. Fixed unintended warning messages
    * [Pull request #220](https://github.com/dartsim/dart/pull/220)

### Version 4.1.0 (2014-07-02)

1. Fixed bug in switching collision detectors
    * [Issue #127](https://github.com/dartsim/dart/issues/127)
    * [Pull request #195](https://github.com/dartsim/dart/pull/195)
1. Fixed kinematics and dynamics when a skeleton has multiple parent-less bodies
    * [Pull request #196](https://github.com/dartsim/dart/pull/196)
1. Fixed issue on installing DART 4 alongside DART 3 on Linux
    * [Issue #122](https://github.com/dartsim/dart/issues/122)
    * [Pull request #203](https://github.com/dartsim/dart/pull/203)
1. Fixed warnings on gcc
    * [Pull request #206](https://github.com/dartsim/dart/pull/206)
1. Renamed getDof() to getNumDofs()
    * [Pull request #209](https://github.com/dartsim/dart/pull/209)
1. Added cylinder shape for soft body
    * [Pull request #210](https://github.com/dartsim/dart/pull/210)

### Version 4.0.0 (2014-06-02)

1. Added implicit joint spring force and damping force
1. Added planar joint
1. Added soft body dynamics
1. Added computation of velocity and acceleration of COM
1. Added bullet collision detector
  * [Pull request #156](https://github.com/dartsim/dart/pull/156)
1. Improved performance of forward dynamics algorithm
  * [Pull request #188](https://github.com/dartsim/dart/pull/188)
1. Improved dynamics API for Skeleton and Joint
  * [Pull request #161](https://github.com/dartsim/dart/pull/161)
  * [Pull request #192](https://github.com/dartsim/dart/pull/192)
  * [Pull request #193](https://github.com/dartsim/dart/pull/193)
1. Improved constraint dynamics solver
  * [Pull request #184](https://github.com/dartsim/dart/pull/184)
1. Improved calculation of equations of motion using Featherstone algorithm
  * [Issue #85](https://github.com/dartsim/dart/issues/87)
1. Improved optimizer interface and added nlopt solver
  * [Pull request #152](https://github.com/dartsim/dart/pull/152)
1. Fixed self collision bug
  * [Issue #125](https://github.com/dartsim/dart/issues/125)
1. Fixed incorrect integration of BallJoint and FreeJoint
  * [Issue #122](https://github.com/dartsim/dart/issues/122)
  * [Pull request #168](https://github.com/dartsim/dart/pull/168)

## DART 3

### Version 3.0 (2013-11-04)

1. Removed Transformation classes. Their functionality is now included in joint classes.
1. Added Featherstone algorithm. Can currently only be used without collision handling. The old algortihm is still present and used for that case.
1. Removed kinematics namespace. Functionality is moved to dynamics classes.
1. Added dart root namespace
1. A lot of function and variable renames
1. Added constraint namespace
1. Added "common" namespace

## DART 2

### Version 2.6 (2013-09-07)

1. Clean-up of build system:
  * Renamed DART_INCLUDEDIR to the standard-compliant DART_INCLUDE_DIRS in CMake files. Users need to adapt their CMake files for this change.
  * Users no longer need to call find_package(DARTExt) in the CMake files. A call to find_package(DART) also finds its dependencies now.
  * Allow user to overwrite installation prefix
  * Add possibility to include DART header files as '#include \<dart/dynamics/Skeleton.h\>' in addition to '#include \<dynamics/Skeleton.h\>'
  * Allow out-of-source builds
1. URDF loader:
  * Major clean-up
  * Consider mesh scaling factor

### Version 2.5 (2013-07-16)

1. Replaced robotics::World with simulation::World
1. Removed robotics::Robot
1. Added simulation::SimWindow
1. Some speed-up of Eigen calculations
1. Added abstract trajectory interface
1. ConstraintDynamics handles contact, joint limit and other constraint forces simultaneously
1. Improved Lemke algorithm for solving LCP
1. Renamed skeletonDynamics::getQDotVector() to getPoseVelocity()
1. Added abstract CollisionDetector interface allowing for multiple different collision detector implementations.
1. Created math namespace
1. Added System class as base class to Skeleton and Joint
1. URDF loader: Removed ability to load nonstandard URDF files with an object tag
1. Added support for multiple shapes per BodyNode
1. Made urdfdom a dependency instead of including it in the DART source
1. Added function to CollisionDetector to let user check a specific pair of BodyNodes for collision

### Version 2.4 (2013-03-05)

1. Mass and inertia are no longer stored in Shape but in BodyNode.
1. Different shapes for collision and visualization (not just different meshes)
1. Shapes are no longer centered at the COM but can be transformed independently relative to the link frame.
1. Improved URDF support
  * Support for non-mesh shapes
  * Does not create dummy root nodes anymore
  * Support for continuous joints
  * Support for arbitrary joint axes for revolute joints (but not for prismatic joints) instead of only axis-aligned joint axes
  * Support for relative mesh paths even if the robot and world URDF files are in different directories
  * All supported joint types can be root joints
1. Clean-up of the Robot class
1. Removed Object class
1. More robust build and installation process on Linux<|MERGE_RESOLUTION|>--- conflicted
+++ resolved
@@ -1,6 +1,5 @@
 ## DART 6
 
-<<<<<<< HEAD
 ### [DART 6.9.0 (20XX-XX-XX)](https://github.com/dartsim/dart/milestone/52?closed=1)
 
 * Common
@@ -52,13 +51,23 @@
   * Added constraint APIs: [#1333](https://github.com/dartsim/dart/pull/1333)
   * Added BallJoint, RevoluteJoint, joint properties, and chain tutorial (incomplete): [#1335](https://github.com/dartsim/dart/pull/1335)
   * Added all the joints: [#1337](https://github.com/dartsim/dart/pull/1337)
-=======
+
 ### [DART 6.8.5 (2019-05-26)](https://github.com/dartsim/dart/milestone/57?closed=1)
 
 * Collision
 
   * Fixed handling of submeshes in ODE collision detector: [#1336](https://github.com/dartsim/dart/pull/1336)
->>>>>>> a730a59e
+
+#### Compilers Tested
+
+* Linux
+
+  * GCC 64-bit: 5.4.0, 7.3.0, 8.2.0
+  * GCC 32-bit: 5.4.0
+
+* macOS
+
+  * AppleClang: 9.1.0, 10.0.0
 
 ### [DART 6.8.4 (2019-05-03)](https://github.com/dartsim/dart/milestone/56?closed=1)
 
