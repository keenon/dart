# If you add a dependency, please add the corresponding rosdep key as a
# dependency in package.xml.

#======================================
# Mandatory dependencies for DART core
#======================================
if(DART_VERBOSE)
  message(STATUS "")
  message(STATUS "[ Mandatory dependencies for DART core ]")
endif()

# Eigen
find_package(EIGEN3 3.0.5 REQUIRED)
dart_check_required_package(EIGEN3 "eigen3")

# CCD
find_package(CCD 1.4.0 REQUIRED)
dart_check_required_package(CCD "libccd")

# FCL
find_package(FCL 0.2.9 REQUIRED)
dart_check_required_package(FCL "fcl")

# ASSIMP
find_package(ASSIMP 3.0.0 REQUIRED)
dart_check_required_package(ASSIMP "assimp")
if(ASSIMP_FOUND)
  # Check for missing symbols in ASSIMP (see #451)
  include(CheckCXXSourceCompiles)
  set(CMAKE_REQUIRED_DEFINITIONS "")
  set(CMAKE_REQUIRED_FLAGS "")
  set(CMAKE_REQUIRED_INCLUDES ${ASSIMP_INCLUDE_DIRS})
  set(CMAKE_REQUIRED_LIBRARIES ${ASSIMP_LIBRARIES})

  check_cxx_source_compiles(
  "
  #include <assimp/scene.h>
  int main()
  {
    aiScene* scene = new aiScene;
    delete scene;
    return 1;
  }
  "
  ASSIMP_AISCENE_CTOR_DTOR_DEFINED)

  if(NOT ASSIMP_AISCENE_CTOR_DTOR_DEFINED)
    if(DART_VERBOSE)
      message(WARNING "The installed version of ASSIMP (${ASSIMP_VERSION}) is "
                      "missing symbols for the constructor and/or destructor of "
                      "aiScene. DART will use its own implementations of these "
                      "functions. We recommend using a version of ASSIMP that "
                      "does not have this issue, once one becomes available.")
    endif()
  endif(NOT ASSIMP_AISCENE_CTOR_DTOR_DEFINED)

  check_cxx_source_compiles(
  "
  #include <assimp/material.h>
  int main()
  {
    aiMaterial* material = new aiMaterial;
    delete material;
    return 1;
  }
  "
  ASSIMP_AIMATERIAL_CTOR_DTOR_DEFINED)

  if(NOT ASSIMP_AIMATERIAL_CTOR_DTOR_DEFINED)
    if(DART_VERBOSE)
      message(WARNING "The installed version of ASSIMP (${ASSIMP_VERSION}) is "
                      "missing symbols for the constructor and/or destructor of "
                      "aiMaterial. DART will use its own implementations of "
                      "these functions. We recommend using a version of ASSIMP "
                      "that does not have this issue, once one becomes available.")
    endif()
  endif(NOT ASSIMP_AIMATERIAL_CTOR_DTOR_DEFINED)

  unset(CMAKE_REQUIRED_INCLUDES)
  unset(CMAKE_REQUIRED_LIBRARIES)
endif()

# Boost
set(DART_MIN_BOOST_VERSION 1.46.0 CACHE INTERNAL "Boost min version requirement" FORCE)
if(MSVC)
  add_definitions(-DBOOST_ALL_NO_LIB)
endif()
add_definitions(-DBOOST_TEST_DYN_LINK)
set(Boost_USE_MULTITHREADED ON)
set(Boost_USE_STATIC_RUNTIME OFF)
if(MSVC)
  set(BOOST_REQUIRED_COMPONENTS system filesystem)
else()
  set(BOOST_REQUIRED_COMPONENTS regex system filesystem)
endif()
if(DART_VERBOSE)
  find_package(Boost ${DART_MIN_BOOST_VERSION} REQUIRED COMPONENTS ${BOOST_REQUIRED_COMPONENTS})
else()
<<<<<<< HEAD
  find_package(GLUT QUIET)
  if(GLUT_FOUND)
    message(STATUS "Looking for GLUT - found")
    set(HAVE_GLUT TRUE)
    set(GLUT_LIBRARIES ${GLUT_glut_LIBRARY})
  else()
    message(STATUS "Looking for GLUT - NOT found, to build dart-gui, please install freeglut3-dev")
    set(HAVE_GLUT FALSE)
  endif()
endif()

# GLFW
find_package(glfw3 QUIET)
if(glfw3_FOUND)
  message(STATUS "Looking for glfw3 - ${glfw3_VERSION} found")
  set(HAVE_GLFW TRUE)
else()
  message(STATUS "Looking for glfw3 - NOT found, please install libglfw3-dev")
  set(HAVE_GLFW FALSE)
endif()

# OpenSceneGraph
if(DART_BUILD_GUI_OSG)

  find_package(OpenSceneGraph 3.0 QUIET
    COMPONENTS osg osgViewer osgManipulator osgGA osgDB)
  if(OPENSCENEGRAPH_FOUND)
    message(STATUS "Looking for OpenSceneGraph - ${OPENSCENEGRAPH_VERSION} found")
    set(HAVE_OPENSCENEGRAPH TRUE)
  else(OPENSCENEGRAPH_FOUND)
    # dart-gui-osg requires both OSG and OpenThreads. This section attempts to
    # identify which of those are missing from the building machine and offer
    # advice to the user for getting dart-gui-osg to build.
    find_package(OpenThreads QUIET)
    if(OPENTHREADS_FOUND)
      set(warning_msg "Could NOT find OpenSceneGraph")
    else(OPENTHREADS_FOUND)
      if(OSG_LIBRARY)
        set(warning_msg "Could NOT find OpenThreads")
      else(OSG_LIBRARY)
        set(warning_msg "Could NOT find OpenSceneGraph nor OpenThreads")
      endif(OSG_LIBRARY)
    endif(OPENTHREADS_FOUND)
    message(WARNING "${warning_msg} -- we will skip dart-gui-osg\n"
            "If you believe you do have both OSG and OpenThreads installed, try setting OSG_DIR")
    set(HAVE_OPENSCENEGRAPH FALSE)
  endif(OPENSCENEGRAPH_FOUND)

else()

  message(STATUS "Skipping OpenSceneGraph (DART_BUILD_GUI_OSG == ${DART_BUILD_GUI_OSG})")
  set(HAVE_OPENSCENEGRAPH FALSE)

endif(DART_BUILD_GUI_OSG)

=======
  find_package(Boost ${DART_MIN_BOOST_VERSION} QUIET REQUIRED COMPONENTS ${BOOST_REQUIRED_COMPONENTS})
endif()

>>>>>>> 5309abb2
#--------------------
# Misc. dependencies
#--------------------

# Perl modules
find_package(PerlModules COMPONENTS Regexp::Common Getopt::ArgvFile Getopt::Long Term::ANSIColor QUIET)
if(DART_VERBOSE)
  if("${PERLMODULES_FOUND}" STREQUAL "TRUE")
    message(STATUS "Looking for PerlModules - found")
  else()
    message(STATUS "Looking for PerlModules - NOT found, to colorize gcc messages, please install Regexp::Common Getopt::ArgvFile Getopt::Long Term::ANSIColor (http://www.cpan.org/modules/INSTALL.html)")
  endif()
endif()

# Doxygen
find_package(Doxygen QUIET)
dart_check_optional_package(DOXYGEN "generating API documentation" "doxygen")<|MERGE_RESOLUTION|>--- conflicted
+++ resolved
@@ -96,67 +96,9 @@
 if(DART_VERBOSE)
   find_package(Boost ${DART_MIN_BOOST_VERSION} REQUIRED COMPONENTS ${BOOST_REQUIRED_COMPONENTS})
 else()
-<<<<<<< HEAD
-  find_package(GLUT QUIET)
-  if(GLUT_FOUND)
-    message(STATUS "Looking for GLUT - found")
-    set(HAVE_GLUT TRUE)
-    set(GLUT_LIBRARIES ${GLUT_glut_LIBRARY})
-  else()
-    message(STATUS "Looking for GLUT - NOT found, to build dart-gui, please install freeglut3-dev")
-    set(HAVE_GLUT FALSE)
-  endif()
-endif()
-
-# GLFW
-find_package(glfw3 QUIET)
-if(glfw3_FOUND)
-  message(STATUS "Looking for glfw3 - ${glfw3_VERSION} found")
-  set(HAVE_GLFW TRUE)
-else()
-  message(STATUS "Looking for glfw3 - NOT found, please install libglfw3-dev")
-  set(HAVE_GLFW FALSE)
-endif()
-
-# OpenSceneGraph
-if(DART_BUILD_GUI_OSG)
-
-  find_package(OpenSceneGraph 3.0 QUIET
-    COMPONENTS osg osgViewer osgManipulator osgGA osgDB)
-  if(OPENSCENEGRAPH_FOUND)
-    message(STATUS "Looking for OpenSceneGraph - ${OPENSCENEGRAPH_VERSION} found")
-    set(HAVE_OPENSCENEGRAPH TRUE)
-  else(OPENSCENEGRAPH_FOUND)
-    # dart-gui-osg requires both OSG and OpenThreads. This section attempts to
-    # identify which of those are missing from the building machine and offer
-    # advice to the user for getting dart-gui-osg to build.
-    find_package(OpenThreads QUIET)
-    if(OPENTHREADS_FOUND)
-      set(warning_msg "Could NOT find OpenSceneGraph")
-    else(OPENTHREADS_FOUND)
-      if(OSG_LIBRARY)
-        set(warning_msg "Could NOT find OpenThreads")
-      else(OSG_LIBRARY)
-        set(warning_msg "Could NOT find OpenSceneGraph nor OpenThreads")
-      endif(OSG_LIBRARY)
-    endif(OPENTHREADS_FOUND)
-    message(WARNING "${warning_msg} -- we will skip dart-gui-osg\n"
-            "If you believe you do have both OSG and OpenThreads installed, try setting OSG_DIR")
-    set(HAVE_OPENSCENEGRAPH FALSE)
-  endif(OPENSCENEGRAPH_FOUND)
-
-else()
-
-  message(STATUS "Skipping OpenSceneGraph (DART_BUILD_GUI_OSG == ${DART_BUILD_GUI_OSG})")
-  set(HAVE_OPENSCENEGRAPH FALSE)
-
-endif(DART_BUILD_GUI_OSG)
-
-=======
   find_package(Boost ${DART_MIN_BOOST_VERSION} QUIET REQUIRED COMPONENTS ${BOOST_REQUIRED_COMPONENTS})
 endif()
 
->>>>>>> 5309abb2
 #--------------------
 # Misc. dependencies
 #--------------------
