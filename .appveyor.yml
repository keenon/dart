--- conflicted
+++ resolved
@@ -52,16 +52,10 @@
   - cmd: vcpkg install --recurse --triplet %VCPKG_ARCH% assimp boost-algorithm boost-system boost-filesystem ccd eigen3 fcl
 
   # install optional dependencies
-<<<<<<< HEAD
   - cmd: vcpkg install --recurse --triplet %VCPKG_ARCH% flann freeglut nlopt ode opengl tinyxml2 urdfdom
 
   # install optional dependencies (currently not being built)
   # - cmd: vcpkg install --recurse --triplet %VCPKG_ARCH% bullet3 osg
-=======
-  - cmd: vcpkg install --recurse --triplet %VCPKG_ARCH% freeglut opengl tinyxml2
-  #- vcpkg install --recurse --triplet %VCPKG_ARCH% bullet3 flann nlopt ode osg urdfdom
-  #- vcpkg install ipopt:%VCPKG_ARCH%
->>>>>>> 245aafb0
 
   - cmd: vcpkg integrate install
   - cmd: cd "%APPVEYOR_BUILD_FOLDER%"
@@ -84,12 +78,8 @@
   # Windows 10
   #------------------
   - cmd: mkdir build && cd build
-<<<<<<< HEAD
-  - cmd: cmake %CMAKE_GENERATOR% -DCMAKE_BUILD_TYPE=%configuration% -DDART_MSVC_DEFAULT_OPTIONS="%MSVC_DEFAULT_OPTIONS%" %CMAKE_TOOLCHAIN_FILE% %CMAKE_TOOLCHAIN% ..
+  - cmd: cmake %CMAKE_GENERATOR% -DCMAKE_BUILD_TYPE=%configuration% -DDART_VERBOSE=ON -DDART_MSVC_DEFAULT_OPTIONS="%MSVC_DEFAULT_OPTIONS%" %CMAKE_TOOLCHAIN_FILE% %CMAKE_TOOLCHAIN% ..
   # TODO: Build is disabled until AppVeyor update the Visual Studio version to 2019
-=======
-  - cmd: cmake %CMAKE_GENERATOR% -DCMAKE_BUILD_TYPE=%configuration% -DDART_VERBOSE=ON -DDART_MSVC_DEFAULT_OPTIONS="%MSVC_DEFAULT_OPTIONS%" %CMAKE_TOOLCHAIN_FILE% %CMAKE_TOOLCHAIN% ..
->>>>>>> 245aafb0
   # - cmd: cmake --build . --target ALL_BUILD --config %configuration% -- /maxcpucount:4 /verbosity:quiet
 
   #-------------------------------
